DEVICE := CycloneV
CLOCK  := {{ config.ip_frequency }}

COMPONENTS := --component binary_convolution_hls

SRC_DIR := ./src
MAINS_DIR := ./mains
INPUTS_SRC_DIR := ./src/inputs
DLK_TEST_SRC_DIR := ./src/test_data

LIB_SRC := $(wildcard $(INPUTS_SRC_DIR)/*.cpp) \
{%- if config.activate_hard_quantization %}
    $(SRC_DIR)/scaling_factors.cpp \
{%- endif %}
{%- if config.threshold_skipping %}
    $(SRC_DIR)/thresholds.cpp \
{%- endif %}
    $(SRC_DIR)/func/add.cpp \
    $(SRC_DIR)/func/average_pool.cpp \
    $(SRC_DIR)/func/bias_add.cpp \
    $(SRC_DIR)/func/conv2d.cpp \
    $(SRC_DIR)/func/impl/apply_thresholds.cpp \
    $(SRC_DIR)/func/impl/quantized_conv2d_dim2col.cpp \
    $(SRC_DIR)/func/max.cpp \
    $(SRC_DIR)/func/max_pool.cpp \
    $(SRC_DIR)/func/minimum.cpp \
    $(SRC_DIR)/func/pad.cpp \
    $(SRC_DIR)/func/mul.cpp \
    $(SRC_DIR)/func/matmul.cpp \
    $(SRC_DIR)/func/quantize.cpp \
    $(SRC_DIR)/func/quantized_conv2d.cpp \
    $(SRC_DIR)/func/real_div.cpp \
    $(SRC_DIR)/func/relu.cpp \
    $(SRC_DIR)/func/round.cpp \
    $(SRC_DIR)/func/scale.cpp \
    $(SRC_DIR)/func/softmax.cpp \
    $(SRC_DIR)/func/sqrt.cpp \
    $(SRC_DIR)/func/sub.cpp \
    $(SRC_DIR)/func/unpooling.cpp \
    $(SRC_DIR)/matrix/shift_add.cpp \
    $(SRC_DIR)/network_c_interface.cpp \
    $(SRC_DIR)/network.cpp \
    $(SRC_DIR)/pack_input_to_qwords.cpp \
    $(SRC_DIR)/time_measurement.cpp

SRC := $(LIB_SRC) $(wildcard $(DLK_TEST_SRC_DIR)/*.cpp) mains/main.cpp
SRC := $(filter-out ./src/network_c_interface.cpp, $(SRC))

LIB_ARM_SRC := $(wildcard $(SRC_DIR)/*.S) \
    $(SRC_DIR)/func/arm_neon/batch_normalization.cpp \
    $(SRC_DIR)/func/impl/arm_neon/quantized_conv2d_tiling.cpp \
    $(SRC_DIR)/func/impl/generic/quantized_conv2d_kn2row.cpp \
    $(SRC_DIR)/matrix/arm_neon/quantized_multiplication.cpp
LIB_ARM_OBJ := $(patsubst %.S, %.o, $(LIB_ARM_SRC))
LIB_ARM_OBJ := $(patsubst %.cpp, %.o, $(LIB_ARM_OBJ))

LIB_FPGA_SRC := $(wildcard $(SRC_DIR)/*.S) \
    $(SRC_DIR)/func/arm_neon/batch_normalization.cpp \
    $(SRC_DIR)/func/impl/arm_neon/quantized_conv2d_tiling.cpp \
    $(SRC_DIR)/func/impl/fpga/quantized_conv2d_kn2row.cpp \
    $(SRC_DIR)/matrix/arm_neon/quantized_multiplication.cpp
LIB_FPGA_OBJ := $(patsubst %.S, %.o, $(LIB_FPGA_SRC))
LIB_FPGA_OBJ := $(patsubst %.cpp, %.o, $(LIB_FPGA_OBJ))

LIB_AARCH64_SRC := \
    $(SRC_DIR)/func/generic/batch_normalization.cpp \
    $(SRC_DIR)/func/impl/generic/quantized_conv2d_kn2row.cpp \
    $(SRC_DIR)/matrix/arm_neon/quantized_multiplication.cpp
LIB_AARCH64_OBJ := $(patsubst %.S, %.o, $(LIB_AARCH64_SRC))
LIB_AARCH64_OBJ := $(patsubst %.cpp, %.o, $(LIB_AARCH64_OBJ))

LIB_X86_SRC := \
    $(SRC_DIR)/func/generic/batch_normalization.cpp \
    $(SRC_DIR)/func/impl/generic/quantized_conv2d_kn2row.cpp \
    $(SRC_DIR)/matrix/generic/quantized_multiplication.cpp
LIB_X86_OBJ := $(patsubst %.cpp, %.o, $(LIB_X86_SRC))

LIB_OBJ := $(patsubst %.cpp, %.o, $(LIB_SRC))
OBJ := $(patsubst %.cpp, %.o, $(SRC))

INCLUDES := -I./include
HLS_INCLUDE := -I./hls/include


TARGETS_X86  := lm_x86

TARGETS_AARCH64 := lm_aarch64

TARGETS_ARM  := lm_arm

TARGETS_FPGA := lm_fpga

LIBS_X86     := lib_x86

LIBS_AARCH64 := lib_aarch64

LIBS_ARM     := lib_arm

LIBS_FPGA    := lib_fpga

ARS_X86     := ar_x86

ARS_AARCH64 := ar_aarch64

ARS_X86     := ar_x86

ARS_ARM     := ar_arm

ARS_FPGA    := ar_fpga


RM_TARGETS_LIST := $(TARGETS) \
                   hls_simulation \
                   hls_synthesis \
                   derive_threshold
RM       := rm -rf

HLS_INSTALL_DIR := $(shell which i++ | sed 's|/bin/i++||g')

.PHONY: test
test: $(TARGETS)
	@$(foreach t,$(TARGETS),echo ./$(t); ./$(t); echo "";)

.PHONY: all
all: $(TARGETS)

.PHONY: clean
clean:
	-$(RM) $(TARGETS) $(foreach t,$(RM_TARGETS_LIST),$(t).elf) transcript
	-$(RM) *.a
	-$(RM) $(LIB_OBJ)
	-$(RM) $(LIB_X86_OBJ)
	-$(RM) $(LIB_ARM_OBJ)
	-$(RM) $(LIB_FPGA_OBJ)
	-$(RM) $(LIB_AARCH64_OBJ)
	-$(RM) $(OBJ)

lm_x86:           CXX = g++
<<<<<<< HEAD
lm_x86:           FLAGS += $(INCLUDES) -O3 -std=c++0x -DUSE_PNG -pthread -g

lm_aarch64:       CXX = aarch64-linux-gnu-g++
lm_aarch64:       FLAGS += $(INCLUDES) -O3 -std=c++0x -DUSE_NEON -DUSE_PNG -pthread -g
=======
lm_x86:           FLAGS += $(INCLUDES) -O3 -std=c++0x -g -DUSE_PNG -pthread -g
lm_x86:           CXXFLAGS +=

lm_aarch64:       CXX = aarch64-linux-gnu-g++
lm_aarch64:       FLAGS += $(INCLUDES) -std=c++0x -O3 -DUSE_PNG -pthread -g -fopenmp
lm_aarch64:       CXXFLAGS +=
>>>>>>> 559760ad

lm_arm:           CXX = arm-linux-gnueabihf-g++
lm_arm:           FLAGS += $(INCLUDES) -std=c++0x -O3 -DUSE_NEON -DUSE_PNG -mcpu=cortex-a9 -mfpu=neon -mthumb -s -pthread -g -fopenmp
lm_arm:           CXXFLAGS +=

lm_fpga:          CXX = arm-linux-gnueabihf-g++
lm_fpga:          FLAGS += $(INCLUDES) -std=c++0x -O3 -DUSE_NEON -DRUN_ON_FPGA -DUSE_PNG -mcpu=cortex-a9 -mfpu=neon -mthumb -s -pthread -g -fopenmp
lm_fpga:          CXXFLAGS +=

lib_x86:           CXX = g++
lib_x86:           FLAGS += $(INCLUDES) -O3 -std=c++0x -fPIC -fvisibility=hidden -pthread -g
lib_x86:           CXXFLAGS +=

lib_aarch64:       CXX = aarch64-linux-gnu-g++
lib_aarch64:       FLAGS += $(INCLUDES) -O3 -std=c++0x -fPIC -fvisibility=hidden -pthread -g
lib_aarch64:       CXXFLAGS +=

lib_arm:           CXX = arm-linux-gnueabihf-g++
lib_arm:           FLAGS += $(INCLUDES) -O3 -std=c++0x -fPIC -DUSE_NEON -mcpu=cortex-a9 -mfpu=neon -mthumb -fvisibility=hidden -pthread -g -fopenmp
lib_arm:           CXXFLAGS +=

lib_fpga:          CXX = arm-linux-gnueabihf-g++
lib_fpga:          FLAGS += $(INCLUDES) -O3 -std=c++0x -fPIC -DUSE_NEON -DRUN_ON_FPGA -mcpu=cortex-a9 -mfpu=neon -mthumb -fvisibility=hidden -pthread -g -fopenmp
lib_fpga:          CXXFLAGS +=

ar_x86:           AR = ar
ar_x86:           CXX = g++
ar_x86:           FLAGS += $(INCLUDES) -O3 -std=c++0x -fPIC -fvisibility=hidden -pthread -g
ar_x86:           LDFLAGS += -rcs
ar_x86:           NAME = x86

ar_aarch64:       AR = aarch64-linux-gnu-ar
ar_aarch64:       CXX = aarch64-linux-gnu-g++
ar_aarch64:       FLAGS += $(INCLUDES) -O3 -std=c++0x -fPIC -fvisibility=hidden -pthread -g
ar_aarch64:       LDFLAGS += -rcs
ar_aarch64:       NAME = aarch64

ar_arm:           AR = arm-linux-gnueabihf-ar
ar_arm:           CXX = arm-linux-gnueabihf-g++
ar_arm:           FLAGS += $(INCLUDES) -O3 -std=c++0x -fPIC -DUSE_NEON -mcpu=cortex-a9 -mfpu=neon -mthumb -fvisibility=hidden -pthread -g -fopenmp
ar_arm:           LDFLAGS += -rcs
ar_arm:           NAME = arm

ar_fpga:          AR = arm-linux-gnueabihf-ar
ar_fpga:          CXX = arm-linux-gnueabihf-g++
ar_fpga:          FLAGS += $(INCLUDES) -O3 -std=c++0x -fPIC -DUSE_NEON -DRUN_ON_FPGA -mcpu=cortex-a9 -mfpu=neon -mthumb -fvisibility=hidden -pthread -g -fopenmp
ar_fpga:          LDFLAGS += -rcs
ar_fpga:          NAME = fpga


$(TARGETS_ARM): $(OBJ) $(TVM_OBJ) $(LIB_ARM_OBJ)
	$(CXX) $(FLAGS) $(OBJ) $(TVM_OBJ) $(LIB_ARM_OBJ) -o $@.elf $(CXXFLAGS) $(TVM_ARM_LIBS) -pthread -ldl

$(TARGETS_FPGA): $(OBJ) $(TVM_OBJ) $(LIB_FPGA_OBJ)
	$(CXX) $(FLAGS) $(OBJ) $(TVM_OBJ) $(LIB_FPGA_OBJ) -o $@.elf $(CXXFLAGS) $(TVM_ARM_LIBS) -pthread -ldl

$(TARGETS_AARCH64): $(OBJ) $(TVM_OBJ) $(LIB_AARCH64_OBJ)
	$(CXX) $(FLAGS) $(OBJ) $(TVM_OBJ) $(LIB_AARCH64_OBJ) -o $@.elf $(CXXFLAGS) $(TVM_AARCH64_OBJ) -pthread -ldl

$(TARGETS_X86): $(OBJ) $(TVM_OBJ) $(LIB_X86_OBJ)
	$(CXX) $(FLAGS) $(OBJ) $(TVM_OBJ) $(LIB_X86_OBJ) -o $@.elf $(CXXFLAGS) $(TVM_X86_LIBS) -pthread -ldl

$(LIBS_X86): $(LIB_OBJ) $(TVM_OBJ) $(LIB_X86_OBJ)
	$(CXX) $(FLAGS) $(LIB_OBJ) $(TVM_OBJ) $(LIB_X86_OBJ) -o $@.so $(CXXFLAGS) $(TVM_X86_LIBS) -shared -pthread -ldl

$(LIBS_AARCH64): $(LIB_OBJ) $(TVM_OBJ) $(LIB_AARCH64_OBJ)
	$(CXX) $(FLAGS) $(LIB_OBJ) $(TVM_OBJ) $(LIB_AARCH64_OBJ) -o $@.so $(CXXFLAGS) $(TVM_AARCH64_LIBS)  -shared -pthread -ldl

$(LIBS_ARM): $(LIB_OBJ) $(TVM_OBJ) $(LIB_ARM_OBJ)
	$(CXX) $(FLAGS) $(LIB_OBJ) $(TVM_OBJ) $(LIB_ARM_OBJ) -o $@.so $(CXXFLAGS) $(TVM_ARM_LIBS) -shared -pthread -ldl

$(LIBS_FPGA): $(LIB_OBJ) $(TVM_OBJ) $(LIB_FPGA_OBJ)
	$(CXX) $(FLAGS) $(LIB_OBJ) $(TVM_OBJ) $(LIB_FPGA_OBJ) -o $@.so $(CXXFLAGS) $(TVM_ARM_LIBS) -shared -pthread -ldl

$(ARS_X86): $(LIB_OBJ) $(TVM_OBJ) $(LIB_X86_OBJ)
	$(AR) $(LDFLAGS) libdlk_$(NAME).a $(LIB_OBJ) $(TVM_OBJ) $(TVM_X86_LIBS) $(LIB_X86_OBJ)

$(ARS_AARCH64): $(LIB_OBJ) $(TVM_OBJ) $(LIB_AARCH64_OBJ)
	$(AR) $(LDFLAGS) libdlk_$(NAME).a $(LIB_OBJ) $(TVM_OBJ) $(TVM_AARCH64_LIBS) $(LIB_AARCH64_OBJ)

$(ARS_ARM): $(LIB_OBJ) $(TVM_OBJ) $(LIB_ARM_OBJ)
	$(AR) $(LDFLAGS) libdlk_$(NAME).a $(LIB_OBJ) $(TVM_OBJ) $(LIB_ARM_OBJ) $(TVM_ARM_LIBS)

$(ARS_FPGA): $(LIB_OBJ) $(TVM_OBJ) $(LIB_FPGA_OBJ)
	$(AR) $(LDFLAGS) libdlk_$(NAME).a $(LIB_OBJ) $(TVM_OBJ) $(LIB_FPGA_OBJ) $(TVM_ARM_LIBS)

%.o: %.S
	$(CXX) $(FLAGS) -c $^ -o $@ $(CXXFLAGS)

%.o: %.cpp
	$(CXX) $(FLAGS) -c $^ -o $@ $(CXXFLAGS)<|MERGE_RESOLUTION|>--- conflicted
+++ resolved
@@ -136,19 +136,12 @@
 	-$(RM) $(OBJ)
 
 lm_x86:           CXX = g++
-<<<<<<< HEAD
 lm_x86:           FLAGS += $(INCLUDES) -O3 -std=c++0x -DUSE_PNG -pthread -g
-
-lm_aarch64:       CXX = aarch64-linux-gnu-g++
-lm_aarch64:       FLAGS += $(INCLUDES) -O3 -std=c++0x -DUSE_NEON -DUSE_PNG -pthread -g
-=======
-lm_x86:           FLAGS += $(INCLUDES) -O3 -std=c++0x -g -DUSE_PNG -pthread -g
 lm_x86:           CXXFLAGS +=
 
 lm_aarch64:       CXX = aarch64-linux-gnu-g++
 lm_aarch64:       FLAGS += $(INCLUDES) -std=c++0x -O3 -DUSE_PNG -pthread -g -fopenmp
 lm_aarch64:       CXXFLAGS +=
->>>>>>> 559760ad
 
 lm_arm:           CXX = arm-linux-gnueabihf-g++
 lm_arm:           FLAGS += $(INCLUDES) -std=c++0x -O3 -DUSE_NEON -DUSE_PNG -mcpu=cortex-a9 -mfpu=neon -mthumb -s -pthread -g -fopenmp
