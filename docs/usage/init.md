# Generate a configuration file

You can generate your configuration file interactively by running `blueoil init` command.

    $ ./blueoil.sh init

`blueoil init` command generates a configuration file to train your new model.

With the `blueoil init` command, you can configure your training configuration interactively.

This is an example of configuration.
```
#### Generate config ####
  your model name ():  test
  choose task type  classification
  choose network  LmnetV1Quantize
  choose dataset format  Caltech101
  training dataset path:  {dataset_dir}/train/
  set validataion dataset? (if answer no, the dataset will be separated for training and validation by 9:1 ratio.)  yes
  validataion dataset path:  {dataset_dir}/test/
  batch size (integer):  64
  image size (integer x integer):  32x32
  how many epochs do you run training (integer):  100
<<<<<<< HEAD
  enable data augmentation?  No
=======
  initial learning rate: 0.001
  message': 'choose learning rate setting(tune1 / tune2 / tune3 / fixed): tune1 -> "2 times decay"
>>>>>>> f97e5f59
  apply quantization at the first layer: yes
```

#### how can I change small setting? Or I need to re-run `blueoil init` again?
You don't need to re-run `bluoil init` again.
`blueoil init` just generates a config file in YAML format. You can change some settings, according to comments.

#### data augmentation
You can use various augmentation methods in generated YAML, also you can change augmentation methods's parameter.
Under `commmon.data_augmentation` in generated yaml, augmentation methods are listed and the parameters are nested in each methods.


generated yaml:
```
common:
  data_augmentation:
    - Blur:
        - value: (0, 1)
    - Color:
        - value: (0.75, 1.25)
    - Contrast:
        - value: (0.75, 1.25)
    - FlipLeftRight:
        - probability: 0.5
```

Please see <a href="../reference/data_augmentor.html">the data augmentor reference page</a>, when you want to know about augmentation methods. the all of augmentation methods and parameter are explained, methods name in generated yaml correspond to class name under `lmnet.data_augmentor` in the reference.<|MERGE_RESOLUTION|>--- conflicted
+++ resolved
@@ -21,12 +21,9 @@
   batch size (integer):  64
   image size (integer x integer):  32x32
   how many epochs do you run training (integer):  100
-<<<<<<< HEAD
-  enable data augmentation?  No
-=======
   initial learning rate: 0.001
   message': 'choose learning rate setting(tune1 / tune2 / tune3 / fixed): tune1 -> "2 times decay"
->>>>>>> f97e5f59
+  enable data augmentation?  No
   apply quantization at the first layer: yes
 ```
 
