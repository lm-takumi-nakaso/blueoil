--- conflicted
+++ resolved
@@ -11,23 +11,14 @@
 trainer:
   batch_size: 1
   epochs: 1
-<<<<<<< HEAD
-# supported 'optimizer' is 'Momentum', 'SGD', 'Adam' currently.
+  # supported 'optimizer' is 'Momentum', 'SGD', 'Adam' currently.
   optimizer: MomentumOptimizer
-# supported 'learning_rate_setting' is 'tune1', 'tune2', 'tune3', 'fixed'.
-#   'tune1' is 2 times decay, learning rate reduce to 1/10 on epoch/2 and epoch-1.
-#   'tune2' is 3 times decay, learning rate reduce to 1/10 on epoch/3 and epoch*2/3 and epoch-1.
-#   'tune3' is warmup and 3 times decay, warmup learning rate 1/1000 in 1 epoch, then train same as 'tune2'.
-#   'fixed' is constant learning rate.
-  learning_rate_setting: tune1
-=======
   # supported 'learning_rate_schedule' is 'constant', '2-step-decay', '3-step-decay', '3-step-decay-with-warmup' ({epochs} is the number of training epochs you entered before).
   #   'constant' -> constant learning rate.
   #   '2-step-decay' -> learning rate decrease by 1/10 on {epochs}/2 and {epochs}-1.
   #   '3-step-decay' -> learning rate decrease by 1/10 on {epochs}/3 and {epochs}*2/3 and {epochs}-1.
   #   '3-step-decay-with-warmup' -> warmup learning rate 1/1000 in first epoch, then train the same way as '3-step-decay'.
   learning_rate_schedule: constant
->>>>>>> 4e6abd97
   initial_learning_rate: 0.001
 
 network:
