#!/bin/bash

NAME=$0 # Name of the script
BASE_DIR=$(dirname $0)
RUN_SCRIPT=${BASE_DIR}/blueoil.sh
TEST_RESULT=0
TEST_CONFIG_PREFIX=created_by_test_script
YML_CONFIG_FILE=$1
TIME_STAMP=$(date +%Y%m%d%H%M%S)
TMP_TEST_DIR=./tmp/tests/${TIME_STAMP}
if [ ! -d ${TMP_TEST_DIR} ]; then
    echo "Creating directory for test: ${TMP_TEST_DIR}"
    mkdir -p ${TMP_TEST_DIR} || exit 1
fi
TEST_LOG_NO=0
FAILED_TEST_NO=""

function usage_exit(){
	echo ""
	echo "Usage"
	echo "${NAME} <YML_CONFIG_FILE(optional)>"
	exit 1
}

function clean_exit(){
    ls -d ./saved/${TEST_CONFIG_PREFIX}_* > /dev/null 2>&1
    if [ $? -eq 0 ]; then
        echo "Move files created by tests to ${TMP_TEST_DIR}"
        mv ./saved/${TEST_CONFIG_PREFIX}_* ${TMP_TEST_DIR}
        echo "If you want to clean up files created by tests, you can run 'rm -rf ${TMP_TEST_DIR}'"
    fi
    exit $1
}

function assert(){
    if [ $1 -ne $2 ]; then
        echo "##############################"
        echo "ERROR result is $1 (expect $2)"
        echo "##############################"
        FAILED_TEST_NO="${FAILED_TEST_NO} ${TEST_LOG_NO}"
        TEST_RESULT=1
    else
        echo "OK!"
    fi
}

function get_yaml_param(){
    YML_KEY=$1
    YML_FILE=$2
    echo $(grep ${YML_KEY} ${YML_FILE} | awk '{print $2}')
}

function get_dataset_format_by_task(){
    case "$1" in
        "classification" )
            echo "caltech101 delta_mark";;
        "object_detection" )
            echo "openimagesv4 delta_mark";;
    esac
}

function @(){
    VALID_EXIT_STATUS=$1
    TEST_LOG_FILE=${TMP_TEST_DIR}/test_${TEST_LOG_NO}.log
    shift
    echo "### $@" | tee -a ${TEST_LOG_FILE}
    "$@" >> ${TEST_LOG_FILE} 2>&1
    assert $? ${VALID_EXIT_STATUS}
    TEST_LOG_NO=$((TEST_LOG_NO+1))
}

function show_error_log(){
    for LOG_NO in ${FAILED_TEST_NO}
    do
        echo "#################################################"
        echo "Erorr log : ${TMP_TEST_DIR}/test_${LOG_NO}.log"
        echo "#################################################"
        cat ${TMP_TEST_DIR}/test_${LOG_NO}.log
        echo ""
    done
}

echo ""
echo "# Basic tests"

function init_test(){
    TEST_CASE=$1
    TASK_TYPE_NUMBER=$2
    NETWORK_NUMBER=$4
    DATASET_FORMAT_NUMBER=$5
    TRAINING_DATASET_PATH=$6
    VALIDATION_DATASET_PATH=$7
    CONFIG_NAME=${TEST_CONFIG_PREFIX}_${TEST_CASE}
    TEST_YML_CONFIG_FILE=./tests/config/${TEST_CASE}.yml
    echo "## Test of ${TEST_CASE}"
    echo "### ${RUN_SCRIPT} init"
    if [ "${VALIDATION_DATASET_PATH}" == "" ]; then
        SET_VALIDATION_PATH="2"
        EXPECT_VALIDATION=""
    else
        SET_VALIDATION_PATH="1"
        EXPECT_VALIDATION="
        expect \"validation dataset path:\"
        send \"${VALIDATION_DATASET_PATH}\n\"
        "
    fi
    expect -c "
        set timeout 5
        spawn env LANG=C ${RUN_SCRIPT} init
        expect \"your model name ():\"
        send \"${CONFIG_NAME}\n\"
        expect \"choose task type\"
        send \"${TASK_TYPE_NUMBER}\n\"
        expect \"choose network\"
        send \"${NETWORK_NUMBER}\n\"
        expect \"choose dataset format\"
        send \"${DATASET_FORMAT_NUMBER}\n\"
        expect \"training dataset path:\"
        send \"${TRAINING_DATASET_PATH}\n\"
        expect \"set validataion dataset?\"
        send \"${SET_VALIDATION_PATH}\n\"
        ${EXPECT_VALIDATION}
        expect \"batch size (integer):\"
        send \"\b\b1\n\"
        expect \"image size (integer x integer):\"
        send \"\n\"
        expect \"how many epochs do you run training (integer):\"
        send \"\b\b\b1\n\"
<<<<<<< HEAD
        expect \"select optimizer:\"
=======
        expect \"apply quantization at the first layer?:\"
>>>>>>> 0c67c752
        send \"\n\"
        expect \"Next step:\"
    " > /dev/null
    assert $? 0
    # Wait for complete ${RUN_SCRIPT} init
    sleep 1
    mv config/${CONFIG_NAME}.yml ${TMP_TEST_DIR}/
    YML_CONFIG_FILE=${TMP_TEST_DIR}/${CONFIG_NAME}.yml
    @ 0 diff ${YML_CONFIG_FILE} ${TEST_YML_CONFIG_FILE}
}

function basic_test(){
    if [ ! -f "${YML_CONFIG_FILE}" ]; then
        echo "ERROR: No such file : ${YML_CONFIG_FILE}"
        usage_exit
    fi

    @ 0 ${RUN_SCRIPT} train ${YML_CONFIG_FILE}

    EXPERIMENT_DIR=$(ls -td ./saved/${CONFIG_NAME}* | head -1)
    @ 0 ${RUN_SCRIPT} convert ${YML_CONFIG_FILE} ${EXPERIMENT_DIR}

    @ 0 ${RUN_SCRIPT} predict ${YML_CONFIG_FILE} lmnet/tests/fixtures ${TMP_TEST_DIR} ${EXPERIMENT_DIR}
}

function additional_test(){
    echo "# Additional tests (option arguments)"
    echo "## Specify OUTPUT_DIRECTORY"
    OUTPUT_DIR=${TMP_TEST_DIR}/saved_${TIME_STAMP}

    @ 0 ${RUN_SCRIPT} train ${YML_CONFIG_FILE} ${OUTPUT_DIR}
    @ 0 ls -td ${OUTPUT_DIR}

    echo "## Specify EXPERIMENT_ID"
    TIME_STAMP=$(date +%Y%m%d%H%M%S)

    @ 0 ${RUN_SCRIPT} train ${YML_CONFIG_FILE} ${OUTPUT_DIR} test_experiment
    @ 0 ls -td ${OUTPUT_DIR}/test_experiment

    echo "## Specify CHECKPOINT_NO"
    @ 0 ${RUN_SCRIPT} convert ${YML_CONFIG_FILE} ${EXPERIMENT_DIR} 1

    @ 0 ${RUN_SCRIPT} predict ${YML_CONFIG_FILE} lmnet/tests/fixtures ${TMP_TEST_DIR} ${EXPERIMENT_DIR} 1

    echo "# Additional tests (invalid arguments)"
    echo "## Invalid config"
    INVALID_CONFIG=config/test.yaaaaaaaaaaaml

    @ 1 ${RUN_SCRIPT} train ${INVALID_CONFIG}

    @ 1 ${RUN_SCRIPT} convert ${INVALID_CONFIG} ${EXPERIMENT_DIR}

    @ 1 ${RUN_SCRIPT} predict ${INVALID_CONFIG} lmnet/tests/fixtures ${TMP_TEST_DIR} ${EXPERIMENT_DIR}

    echo "## Invalid directories"
    @ 1 ${RUN_SCRIPT} train ${YML_CONFIG_FILE} README.md

    @ 1 ${RUN_SCRIPT} convert ${YML_CONFIG_FILE} ${EXPERIMENT_DIR}_invalid

    @ 1 ${RUN_SCRIPT} predict ${YML_CONFIG_FILE} lmnet/tests/fixtures_invalid ${TMP_TEST_DIR} ${EXPERIMENT_DIR}

    @ 1 ${RUN_SCRIPT} predict ${YML_CONFIG_FILE} lmnet/tests/fixtures saved_invalid ${EXPERIMENT_DIR}

    @ 1 ${RUN_SCRIPT} predict ${YML_CONFIG_FILE} lmnet/tests/fixtures ${TMP_TEST_DIR} ${EXPERIMENT_DIR}_invalid

    echo "## Invalid CHECKPOINT_NO"
    @ 1 ${RUN_SCRIPT} convert ${YML_CONFIG_FILE} ${EXPERIMENT_DIR} 2

    @ 1 ${RUN_SCRIPT} predict ${YML_CONFIG_FILE} lmnet/tests/fixtures ${TMP_TEST_DIR} ${EXPERIMENT_DIR} 2
}

# main
trap 'show_error_log; clean_exit 1' 1 2 3 15

if [ "${YML_CONFIG_FILE}" == "" ]; then
    ADDITIONAL_TEST_FLAG=0
    TASK_TYPE_NUMBER=1
    for TASK_TYPE in "classification" "object_detection"
    do
        DATASET_FORMAT_NUMBER=1
        for DATASET_FORMAT in $(get_dataset_format_by_task ${TASK_TYPE})
        do
            for TEST_CASE in "${DATASET_FORMAT}_${TASK_TYPE}" "${DATASET_FORMAT}_${TASK_TYPE}_has_validation"
            do
                TRAINING_DATASET_PATH=$(get_yaml_param train_path tests/config/${TEST_CASE}.yml)
                VALIDATION_DATASET_PATH=$(get_yaml_param test_path tests/config/${TEST_CASE}.yml)
                init_test ${TEST_CASE} ${TASK_TYPE_NUMBER} 1 1 ${DATASET_FORMAT_NUMBER} ${TRAINING_DATASET_PATH} ${VALIDATION_DATASET_PATH}
                basic_test
                if [ ${ADDITIONAL_TEST_FLAG} -eq 0 ]; then
                    # Run additional test only once
                    additional_test
                    ADDITIONAL_TEST_FLAG=1
                fi
            done
            DATASET_FORMAT_NUMBER=$((DATASET_FORMAT_NUMBER+1))
        done
        TASK_TYPE_NUMBER=$((TASK_TYPE_NUMBER+1))
    done
else
    CONFIG_NAME=$(echo $(basename ${YML_CONFIG_FILE}) | sed 's/\..*$//')
    basic_test
    additional_test
fi

if [ ${TEST_RESULT} -eq 0 ]; then
    echo "#############################"
    echo "### All tests are passed! ###"
    echo "#############################"
    clean_exit 0
else
    echo "##############################"
    echo "### Some tests are failed. ###"
    echo "##############################"
    show_error_log
    clean_exit 1
fi<|MERGE_RESOLUTION|>--- conflicted
+++ resolved
@@ -126,11 +126,8 @@
         send \"\n\"
         expect \"how many epochs do you run training (integer):\"
         send \"\b\b\b1\n\"
-<<<<<<< HEAD
         expect \"select optimizer:\"
-=======
         expect \"apply quantization at the first layer?:\"
->>>>>>> 0c67c752
         send \"\n\"
         expect \"Next step:\"
     " > /dev/null
