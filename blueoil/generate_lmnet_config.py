# -*- coding: utf-8 -*-
# Copyright 2018 The Blueoil Authors. All Rights Reserved.
#
# Licensed under the Apache License, Version 2.0 (the "License");
# you may not use this file except in compliance with the License.
# You may obtain a copy of the License at
#
#     http://www.apache.org/licenses/LICENSE-2.0
#
# Unless required by applicable law or agreed to in writing, software
# distributed under the License is distributed on an "AS IS" BASIS,
# WITHOUT WARRANTIES OR CONDITIONS OF ANY KIND, either express or implied.
# See the License for the specific language governing permissions and
# limitations under the License.
# =============================================================================
import argparse
import os

import yaml
import whaaaaat
from jinja2 import Environment, FileSystemLoader


# TODO(wakisaka): objecte detection, segmentation
_TASK_TYPE_TEMPLATE_FILE = {
    "classification": "classification.tpl.py",
    "object_detection": "object_detection.tpl.py",
}


_NETWORK_NAME_NETWORK_MODULE_CLASS = {
    "LmnetV0Quantize": {
        "network_module": "lmnet_v0",
        "network_class": "LmnetV0Quantize",
    },
    "LmnetV1Quantize": {
        "network_module": "lmnet_v1",
        "network_class": "LmnetV1Quantize",
    },
    "LMFYoloQuantize": {
        "network_module": "lm_fyolo",
        "network_class": "LMFYoloQuantize",
    },
}

_DATASET_FORMAT_DATASET_MODULE_CLASS = {
    "Caltech101": {
        "dataset_module": "image_folder",
        "dataset_class": "ImageFolderBase",
    },
    "DeLTA-Mark for Classification": {
        "dataset_module": "delta_mark",
        "dataset_class": "ClassificationBase",
    },
    "OpenImagesV4": {
        "dataset_module": "open_images_v4",
        "dataset_class": "OpenImagesV4BoundingBoxBase",
    },
    "DeLTA-Mark for Object Detection": {
        "dataset_module": "delta_mark",
        "dataset_class": "ObjectDetectionBase",
    },
}


def generate(blueoil_config_filename):

    blueoil_config = _load_yaml(blueoil_config_filename)
    lmnet_config = _blueoil_to_lmnet(blueoil_config)
    config_file = _save(lmnet_config)

    return config_file


def _load_yaml(blueoil_config_filename):
    """load blueoil config yaml

    Args:
        blueoil_config_filename(str): File path of blueoil config yaml file.

    Returns:
        blueoil_config(dict): dict of blueoil config.
    """
    if not os.path.exists(blueoil_config_filename):
        FileNotFoundError("File not found: {}".format(blueoil_config_filename))

    with open(blueoil_config_filename, "r") as f:
        blueoil_config = yaml.load(f)

    model_name, _ = os.path.splitext(os.path.basename(blueoil_config_filename))

    blueoil_config["model_name"] = model_name

    return blueoil_config


def _blueoil_to_lmnet(blueoil_config):
    """

    Args:
        blueoil_config(dict):

    Returns:
        lmnet_config(dict):
    """

    # default setting
    default_lmnet_config = {
        "save_steps": 1000,
        "test_steps": 1000,
        "summarise_steps": 100,
    }
    dataset = {

    }

    model_name = blueoil_config["model_name"]

    template_file = _TASK_TYPE_TEMPLATE_FILE[blueoil_config["task_type"]]

    network_module_class = _NETWORK_NAME_NETWORK_MODULE_CLASS[blueoil_config["network_name"]]
    network_module = network_module_class["network_module"]
    network_class = network_module_class["network_class"]

    # dataset
    dataset_module_class = _DATASET_FORMAT_DATASET_MODULE_CLASS[blueoil_config["dataset"]["format"]]
    dataset_module = dataset_module_class["dataset_module"]
    dataset_class = dataset_module_class["dataset_class"]
    dataset_class_extend_dir = blueoil_config["dataset"]["train_path"]
    dataset_class_validation_extend_dir = blueoil_config["dataset"]["test_path"]
    if dataset_class_validation_extend_dir is not None:
        dataset_class_property = {"extend_dir": dataset_class_extend_dir, "validation_extend_dir": dataset_class_validation_extend_dir}
    else:
        dataset_class_property = {"extend_dir": dataset_class_extend_dir}

    # trainer
    batch_size = blueoil_config["trainer"]["batch_size"]
<<<<<<< HEAD
    optimizer  = blueoil_config["trainer"]["optimizer"]
=======
    initial_learning_rate = blueoil_config["trainer"]["initial_learning_rate"]
    learning_rate_setting = blueoil_config["trainer"]["learning_rate_setting"]
>>>>>>> d4cb3589

    # common
    image_size = blueoil_config["common"]["image_size"]

    # quantize first layer
    quantize_first_convolution = blueoil_config["network"]["quantize_first_convolution"]

    config = {
        "model_name": model_name,
        "template_file": template_file,
        "network_module": network_module,
        "network_class": network_class,

        "dataset_module": dataset_module,
        "dataset_class": dataset_class,
        "dataset_class_property": dataset_class_property,

        "batch_size": batch_size,
        "max_epochs": "",
        "max_steps": "",
<<<<<<< HEAD
        "optimizer" : optimizer,
=======
        "initial_learning_rate": initial_learning_rate,
        "learning_rate_setting": learning_rate_setting,
>>>>>>> d4cb3589
        
        "image_size": image_size,

        "quantize_first_convolution": quantize_first_convolution,

        "dataset": dataset,
    }
    
    # max_epochs or max_steps
    if "steps" in blueoil_config["trainer"].keys():
        config["max_steps"] = blueoil_config["trainer"]["steps"]
    elif "epochs" in blueoil_config["trainer"].keys():
        config["max_epochs"] = blueoil_config["trainer"]["epochs"]


    # merge dict
    lmnet_config = default_lmnet_config.copy()
    lmnet_config.update(config)

    return lmnet_config


def _save(lmnet_config):
    env = Environment(loader=FileSystemLoader('./blueoil/templates/lmnet', encoding='utf8'))

    template_file = lmnet_config["template_file"]

    tpl = env.get_template(template_file)

    applied = tpl.render(lmnet_config)
    config_file = "{}.py".format(lmnet_config['model_name'])
    with open(config_file, 'w') as fp:
        fp.write(applied)
    return config_file


def main():
    parser = argparse.ArgumentParser()
    parser.add_argument("blueoil_config_filename",
                        help="File path of blueoil config yaml.")

    args = parser.parse_args()

    blueoil_config_filename = args.blueoil_config_filename

    lmnet_config_filename = generate(blueoil_config_filename)

    print('Convert configuration file from {} to: {}'.format(
        blueoil_config_filename, lmnet_config_filename))


if __name__ == '__main__':
    main()<|MERGE_RESOLUTION|>--- conflicted
+++ resolved
@@ -135,12 +135,9 @@
 
     # trainer
     batch_size = blueoil_config["trainer"]["batch_size"]
-<<<<<<< HEAD
     optimizer  = blueoil_config["trainer"]["optimizer"]
-=======
     initial_learning_rate = blueoil_config["trainer"]["initial_learning_rate"]
     learning_rate_setting = blueoil_config["trainer"]["learning_rate_setting"]
->>>>>>> d4cb3589
 
     # common
     image_size = blueoil_config["common"]["image_size"]
@@ -161,12 +158,9 @@
         "batch_size": batch_size,
         "max_epochs": "",
         "max_steps": "",
-<<<<<<< HEAD
         "optimizer" : optimizer,
-=======
         "initial_learning_rate": initial_learning_rate,
         "learning_rate_setting": learning_rate_setting,
->>>>>>> d4cb3589
         
         "image_size": image_size,
 
