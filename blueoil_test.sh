--- conflicted
+++ resolved
@@ -126,13 +126,10 @@
         send \"\n\"
         expect \"how many epochs do you run training (integer):\"
         send \"\b\b\b1\n\"
-<<<<<<< HEAD
         expect \"initial learning rate:\"
         send \"\n\"
         expect \"choose learning rate setting(tune1 / tune2 / tune3 / fixed):\"
-=======
         expect \"apply quantization at the first layer?:\"
->>>>>>> a2d5d0a6
         send \"\n\"
         expect \"Next step:\"
     " > /dev/null
