--- conflicted
+++ resolved
@@ -11,10 +11,8 @@
 trainer:
   batch_size: {{ batch_size }}
   epochs: {{ training_epochs }}
-<<<<<<< HEAD
 # supported 'optimizer' is 'Momentum', 'SGD', 'Adam' currently.
   optimizer: {{ training_optimizer }}
-=======
 # supported 'learning_rate_setting' is 'tune1', 'tune2', 'tune3', 'fixed'.
 #   'tune1' is 2 times decay, learning rate reduce to 1/10 on epoch/2 and epoch-1.
 #   'tune2' is 3 times decay, learning rate reduce to 1/10 on epoch/3 and epoch*2/3 and epoch-1.
@@ -22,7 +20,6 @@
 #   'fixed' is constant learning rate.
   learning_rate_setting: {{ training_learning_rate_setting }}
   initial_learning_rate: {{ initial_learning_rate_value }}
->>>>>>> 6cb5e659
 
 network:
   quantize_first_convolution: {{ quantize_first_convolution }}
