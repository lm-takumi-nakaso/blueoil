# -*- coding: utf-8 -*-
# Copyright 2018 The Blueoil Authors. All Rights Reserved.
#
# Licensed under the Apache License, Version 2.0 (the "License");
# you may not use this file except in compliance with the License.
# You may obtain a copy of the License at
#
#     http://www.apache.org/licenses/LICENSE-2.0
#
# Unless required by applicable law or agreed to in writing, software
# distributed under the License is distributed on an "AS IS" BASIS,
# WITHOUT WARRANTIES OR CONDITIONS OF ANY KIND, either express or implied.
# See the License for the specific language governing permissions and
# limitations under the License.
# =============================================================================
import argparse
import os
import re

import yaml
import whaaaaat
from jinja2 import Environment, FileSystemLoader

# TODO(wakisaka): objecte detection, segmentation
_TASK_TYPE_TEMPLATE_FILE = {
    "classification": "classification.tpl.py",
    "object_detection": "object_detection.tpl.py",
}

_NETWORK_NAME_NETWORK_MODULE_CLASS = {
    "LmnetV0Quantize": {
        "network_module": "lmnet_v0",
        "network_class": "LmnetV0Quantize",
    },
    "LmnetV1Quantize": {
        "network_module": "lmnet_v1",
        "network_class": "LmnetV1Quantize",
    },
    "LMFYoloQuantize": {
        "network_module": "lm_fyolo",
        "network_class": "LMFYoloQuantize",
    },
}

_DATASET_FORMAT_DATASET_MODULE_CLASS = {
    "Caltech101": {
        "dataset_module": "image_folder",
        "dataset_class": "ImageFolderBase",
    },
    "DeLTA-Mark for Classification": {
        "dataset_module": "delta_mark",
        "dataset_class": "ClassificationBase",
    },
    "OpenImagesV4": {
        "dataset_module": "open_images_v4",
        "dataset_class": "OpenImagesV4BoundingBoxBase",
    },
    "DeLTA-Mark for Object Detection": {
        "dataset_module": "delta_mark",
        "dataset_class": "ObjectDetectionBase",
    },
}


def generate(blueoil_config_filename):

    blueoil_config = _load_yaml(blueoil_config_filename)
    lmnet_config = _blueoil_to_lmnet(blueoil_config)
    config_file = _save(lmnet_config)

    return config_file


def _load_yaml(blueoil_config_filename):
    """load blueoil config yaml

    Args:
        blueoil_config_filename(str): File path of blueoil config yaml file.

    Returns:
        blueoil_config(dict): dict of blueoil config.
    """
    if not os.path.exists(blueoil_config_filename):
        FileNotFoundError("File not found: {}".format(blueoil_config_filename))

    with open(blueoil_config_filename, "r") as f:
        blueoil_config = yaml.load(f)

    model_name, _ = os.path.splitext(os.path.basename(blueoil_config_filename))

    blueoil_config["model_name"] = model_name

    return blueoil_config


def _blueoil_to_lmnet(blueoil_config):
    """

    Args:
        blueoil_config(dict):

    Returns:
        lmnet_config(dict):
    """

    # default setting
    default_lmnet_config = {
        "save_steps": 1000,
        "test_steps": 1000,
        "summarise_steps": 100,
    }
    dataset = {

    }

    model_name = blueoil_config["model_name"]

    template_file = _TASK_TYPE_TEMPLATE_FILE[blueoil_config["task_type"]]

    network_module_class = _NETWORK_NAME_NETWORK_MODULE_CLASS[blueoil_config["network_name"]]
    network_module = network_module_class["network_module"]
    network_class = network_module_class["network_class"]

    # dataset
    dataset_module_class = _DATASET_FORMAT_DATASET_MODULE_CLASS[blueoil_config["dataset"]["format"]]
    dataset_module = dataset_module_class["dataset_module"]
    dataset_class = dataset_module_class["dataset_class"]
    dataset_class_extend_dir = blueoil_config["dataset"]["train_path"]
    dataset_class_validation_extend_dir = blueoil_config["dataset"]["test_path"]
    if dataset_class_validation_extend_dir is not None:
        dataset_class_property = {"extend_dir": dataset_class_extend_dir,
                                  "validation_extend_dir": dataset_class_validation_extend_dir}
    else:
        dataset_class_property = {"extend_dir": dataset_class_extend_dir}

    # trainer
    batch_size = blueoil_config["trainer"]["batch_size"]
    initial_learning_rate = blueoil_config["trainer"]["initial_learning_rate"]
    learning_rate_setting = blueoil_config["trainer"]["learning_rate_setting"]

    # common
    image_size = blueoil_config["common"]["image_size"]

<<<<<<< HEAD
    data_augmentation = []
    for augmentor in blueoil_config["common"].get("data_augmentation", []):
        key = list(augmentor.keys())[0]
        values = []
        for v in list(list(augmentor.values())[0]):
            v_key, v_value = list(v.keys())[0], list(v.values())[0]
            only_str = isinstance(v_value, str) and re.match('^[\w-]+$', v_value) is not None
            value = (v_key, "'{}'".format(v_value) if only_str else v_value)
            values.append(value)
        data_augmentation.append((key, values))
=======
    # quantize first layer
    quantize_first_convolution = blueoil_config["network"]["quantize_first_convolution"]
>>>>>>> 087f1c99

    config = {
        "model_name": model_name,
        "template_file": template_file,
        "network_module": network_module,
        "network_class": network_class,

        "dataset_module": dataset_module,
        "dataset_class": dataset_class,
        "dataset_class_property": dataset_class_property,

        "batch_size": batch_size,
        "max_epochs": "",
        "max_steps": "",
        "initial_learning_rate": initial_learning_rate,
        "learning_rate_setting": learning_rate_setting,
        
        "image_size": image_size,

        "quantize_first_convolution": quantize_first_convolution,

        "dataset": dataset,
        "data_augmentation": data_augmentation
    }
    
    # max_epochs or max_steps
    if "steps" in blueoil_config["trainer"].keys():
        config["max_steps"] = blueoil_config["trainer"]["steps"]
    elif "epochs" in blueoil_config["trainer"].keys():
        config["max_epochs"] = blueoil_config["trainer"]["epochs"]


    # merge dict
    lmnet_config = default_lmnet_config.copy()
    lmnet_config.update(config)

    return lmnet_config


def _save(lmnet_config):
    env = Environment(loader=FileSystemLoader('./blueoil/templates/lmnet', encoding='utf8'))

    template_file = lmnet_config["template_file"]

    tpl = env.get_template(template_file)

    applied = tpl.render(lmnet_config)
    config_file = "{}.py".format(lmnet_config['model_name'])
    with open(config_file, 'w') as fp:
        fp.write(applied)
    return config_file


def main():
    parser = argparse.ArgumentParser()
    parser.add_argument("blueoil_config_filename",
                        help="File path of blueoil config yaml.")

    args = parser.parse_args()

    blueoil_config_filename = args.blueoil_config_filename

    lmnet_config_filename = generate(blueoil_config_filename)

    print('Convert configuration file from {} to: {}'.format(
        blueoil_config_filename, lmnet_config_filename))


if __name__ == '__main__':
    main()<|MERGE_RESOLUTION|>--- conflicted
+++ resolved
@@ -18,7 +18,6 @@
 import re
 
 import yaml
-import whaaaaat
 from jinja2 import Environment, FileSystemLoader
 
 # TODO(wakisaka): objecte detection, segmentation
@@ -141,7 +140,6 @@
     # common
     image_size = blueoil_config["common"]["image_size"]
 
-<<<<<<< HEAD
     data_augmentation = []
     for augmentor in blueoil_config["common"].get("data_augmentation", []):
         key = list(augmentor.keys())[0]
@@ -152,10 +150,9 @@
             value = (v_key, "'{}'".format(v_value) if only_str else v_value)
             values.append(value)
         data_augmentation.append((key, values))
-=======
+
     # quantize first layer
     quantize_first_convolution = blueoil_config["network"]["quantize_first_convolution"]
->>>>>>> 087f1c99
 
     config = {
         "model_name": model_name,
@@ -172,7 +169,7 @@
         "max_steps": "",
         "initial_learning_rate": initial_learning_rate,
         "learning_rate_setting": learning_rate_setting,
-        
+
         "image_size": image_size,
 
         "quantize_first_convolution": quantize_first_convolution,
@@ -180,14 +177,13 @@
         "dataset": dataset,
         "data_augmentation": data_augmentation
     }
-    
+
     # max_epochs or max_steps
     if "steps" in blueoil_config["trainer"].keys():
         config["max_steps"] = blueoil_config["trainer"]["steps"]
     elif "epochs" in blueoil_config["trainer"].keys():
         config["max_epochs"] = blueoil_config["trainer"]["epochs"]
 
-
     # merge dict
     lmnet_config = default_lmnet_config.copy()
     lmnet_config.update(config)
