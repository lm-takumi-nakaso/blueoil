# Generate a configuration file

You can generate your configuration file interactively by running `blueoil init` command.

    $ ./blueoil.sh init

`blueoil init` command generates a configuration file to train your new model.

With the `blueoil init` command, you can configure your training configuration interactively.

This is an example of configuration.
```
#### Generate config ####
  your model name ():  test
  choose task type  classification
  choose network  LmnetV1Quantize
  choose dataset format  Caltech101
  enable data augmentation?  No
  training dataset path:  {dataset_dir}/train/
  set validataion dataset? (if answer no, the dataset will be separated for training and validation by 9:1 ratio.)  yes
  validataion dataset path:  {dataset_dir}/test/
  batch size (integer):  64
  image size (integer x integer):  32x32
  how many epochs do you run training (integer):  100
  apply quantization at the first layer: yes
```

<<<<<<< HEAD
#### How can I change setting?
=======
#### how can I change small setting? Or I need to re-run `blueoil init` again?
>>>>>>> fdeab5d1

You don't need to re-run `bluoil init` again.
`blueoil init` just generates a config file in YAML format. You can change some settings, according to comments.

#### How to get details about data augmentation?
Please see <a href="../reference/data_augmentor.html">here</a> for reference.<|MERGE_RESOLUTION|>--- conflicted
+++ resolved
@@ -25,14 +25,10 @@
   apply quantization at the first layer: yes
 ```
 
-<<<<<<< HEAD
-#### How can I change setting?
-=======
 #### how can I change small setting? Or I need to re-run `blueoil init` again?
->>>>>>> fdeab5d1
-
 You don't need to re-run `bluoil init` again.
 `blueoil init` just generates a config file in YAML format. You can change some settings, according to comments.
 
 #### How to get details about data augmentation?
+
 Please see <a href="../reference/data_augmentor.html">here</a> for reference.