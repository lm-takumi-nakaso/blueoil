# -*- coding: utf-8 -*-
# Copyright 2018 The Blueoil Authors. All Rights Reserved.
#
# Licensed under the Apache License, Version 2.0 (the "License");
# you may not use this file except in compliance with the License.
# You may obtain a copy of the License at
#
#     http://www.apache.org/licenses/LICENSE-2.0
#
# Unless required by applicable law or agreed to in writing, software
# distributed under the License is distributed on an "AS IS" BASIS,
# WITHOUT WARRANTIES OR CONDITIONS OF ANY KIND, either express or implied.
# See the License for the specific language governing permissions and
# limitations under the License.
# =============================================================================
from easydict import EasyDict
import tensorflow as tf

from lmnet.common import Tasks
from lmnet.networks.classification.{{network_module}} import {{network_class}}
from lmnet.datasets.{{dataset_module}} import {{dataset_class}}
{% if data_augmentation %}from lmnet.data_augmentor import ({% for augmentor in data_augmentation %}
    {{ augmentor[0] }},{% endfor %}
){% endif %}
from lmnet.data_processor import Sequence
from lmnet.pre_processor import (
    Resize,
    DivideBy255,
    PerImageStandardization
)
from lmnet.quantizations import (
    binary_mean_scaling_quantizer,
    linear_mid_tread_half_quantizer,
)

IS_DEBUG = False

NETWORK_CLASS = {{network_class}}

# TODO(wakisaka): should be hidden. generate dataset class on the fly.
DATASET_CLASS = type('DATASET_CLASS', ({{dataset_class}},), {{dataset_class_property}})

IMAGE_SIZE = {{image_size}}
BATCH_SIZE = {{batch_size}}
DATA_FORMAT = "NHWC"
TASK = Tasks.CLASSIFICATION
CLASSES = {{classes}}

MAX_EPOCHS = {{max_epochs}}
SAVE_STEPS = {{save_steps}}
TEST_STEPS = {{test_steps}}
SUMMARISE_STEPS = {{summarise_steps}}

# distributed training
IS_DISTRIBUTION = False

# pretrain
IS_PRETRAIN = False
PRETRAIN_VARS = []
PRETRAIN_DIR = ""
PRETRAIN_FILE = ""

PRE_PROCESSOR = Sequence([
    Resize(size=IMAGE_SIZE),
    {% if quantize_first_convolution %}DivideBy255(){% else %}PerImageStandardization(){% endif %}
])
POST_PROCESSOR = None

NETWORK = EasyDict()
<<<<<<< HEAD

if '{{optimizer}}' == 'GradientDescentOptimizer':
    NETWORK.OPTIMIZER_CLASS = tf.train.GradientDescentOptimizer
elif '{{optimizer}}' == 'MomentumOptimizer':
    NETWORK.OPTIMIZER_CLASS = tf.train.MomentumOptimizer
    NETWORK.OPTIMIZER_KWARGS = {"momentum": 0.9}
elif '{{optimizer}}' == 'AdamOptimizer':
    NETWORK.OPTIMIZER_CLASS = tf.train.AdamOptimizer
elif '{{optimizer}}' == 'AdadeltaOptimizer':
    NETWORK.OPTIMIZER_CLASS = tf.train.AdadeltaOptimizer
elif '{{optimizer}}' == 'AdagradOptimizer':
    NETWORK.OPTIMIZER_CLASS = tf.train.AdagradOptimizer
elif '{{optimizer}}' == 'FtrlOptimizer':
    NETWORK.OPTIMIZER_CLASS = tf.train.FtrlOptimizer
elif '{{optimizer}}' == 'ProximalAdagradOptimizer':
    NETWORK.OPTIMIZER_CLASS = tf.train.ProximalAdagradOptimizer
elif '{{optimizer}}' == 'ProximalGradientDescentOptimizer':
    NETWORK.OPTIMIZER_CLASS = tf.train.ProximalGradientDescentOptimizer
elif '{{optimizer}}' == 'RMSPropOptimizer':
    NETWORK.OPTIMIZER_CLASS = tf.train.RMSPropOptimizer
else:
    NETWORK.OPTIMIZER_CLASS = tf.train.MomentumOptimizer
    
if '{{learning_rate_setting}}' != 'fixed':
    NETWORK.LEARNING_RATE_FUNC = tf.train.piecewise_constant
    
if '{{learning_rate_setting}}' == 'tune1':
    NETWORK.LEARNING_RATE_KWARGS = {
        "values": [{{initial_learning_rate}}, {{initial_learning_rate}} / 10, {{initial_learning_rate}} / 100],
        "boundaries": [int((step_per_epoch * (MAX_EPOCHS - 1)) / 2), int(step_per_epoch * (MAX_EPOCHS - 1))],
    }
elif '{{learning_rate_setting}}' == 'tune2':
    NETWORK.LEARNING_RATE_KWARGS = {
        "values": [{{initial_learning_rate}}, {{initial_learning_rate}} / 10, {{initial_learning_rate}} / 100, {{initial_learning_rate}} / 1000],
        "boundaries": [int((step_per_epoch * (MAX_EPOCHS - 1)) * 1 / 3), int((step_per_epoch * (MAX_EPOCHS - 1)) * 2 / 3), int(step_per_epoch * (MAX_EPOCHS - 1))],
    }
elif '{{learning_rate_setting}}' == 'tune3':
    NETWORK.LEARNING_RATE_KWARGS = {
        "values": [{{initial_learning_rate}} / 1000, {{initial_learning_rate}}, {{initial_learning_rate}} / 10, {{initial_learning_rate}} / 100, {{initial_learning_rate}} / 1000],
        "boundaries": [int(step_per_epoch * 1), int((step_per_epoch * (MAX_EPOCHS - 1)) * 1 / 3), int((step_per_epoch * (MAX_EPOCHS - 1)) * 2 / 3), int(step_per_epoch * (MAX_EPOCHS - 1))],
    }
elif '{{learning_rate_setting}}' == 'fixed' and '{{optimizer}}' == 'MomentumOptimizer':
    NETWORK.OPTIMIZER_KWARGS = {"momentum": 0.9, "learning_rate": {{initial_learning_rate}}}
else:
    NETWORK.OPTIMIZER_KWARGS = {"learning_rate": {{initial_learning_rate}}}
=======
NETWORK.OPTIMIZER_CLASS = tf.train.MomentumOptimizer
NETWORK.OPTIMIZER_KWARGS = {{optimizer_kwargs}}
NETWORK.LEARNING_RATE_FUNC = {{learning_rate_func}}
NETWORK.LEARNING_RATE_KWARGS = {{learning_rate_kwargs}}
>>>>>>> 68912946

NETWORK.IMAGE_SIZE = IMAGE_SIZE
NETWORK.BATCH_SIZE = BATCH_SIZE
NETWORK.DATA_FORMAT = DATA_FORMAT
NETWORK.WEIGHT_DECAY_RATE = 0.0005

# quantize
NETWORK.ACTIVATION_QUANTIZER = linear_mid_tread_half_quantizer
NETWORK.ACTIVATION_QUANTIZER_KWARGS = {
    'bit': 2,
    'max_value': 2
}
NETWORK.WEIGHT_QUANTIZER = binary_mean_scaling_quantizer
NETWORK.WEIGHT_QUANTIZER_KWARGS = {}

# dataset
DATASET = EasyDict()
DATASET.BATCH_SIZE = BATCH_SIZE
DATASET.DATA_FORMAT = DATA_FORMAT
DATASET.PRE_PROCESSOR = PRE_PROCESSOR
DATASET.AUGMENTOR = Sequence([{% if data_augmentation %}{% for augmentor in data_augmentation %}
    {{ augmentor[0] }}({% for d_name, d_value in augmentor[1] %}{{ d_name }}={{ d_value }}, {% endfor %}),{% endfor %}
{% endif %}])
<|MERGE_RESOLUTION|>--- conflicted
+++ resolved
@@ -67,13 +67,11 @@
 POST_PROCESSOR = None
 
 NETWORK = EasyDict()
-<<<<<<< HEAD
 
 if '{{optimizer}}' == 'GradientDescentOptimizer':
     NETWORK.OPTIMIZER_CLASS = tf.train.GradientDescentOptimizer
 elif '{{optimizer}}' == 'MomentumOptimizer':
     NETWORK.OPTIMIZER_CLASS = tf.train.MomentumOptimizer
-    NETWORK.OPTIMIZER_KWARGS = {"momentum": 0.9}
 elif '{{optimizer}}' == 'AdamOptimizer':
     NETWORK.OPTIMIZER_CLASS = tf.train.AdamOptimizer
 elif '{{optimizer}}' == 'AdadeltaOptimizer':
@@ -90,35 +88,10 @@
     NETWORK.OPTIMIZER_CLASS = tf.train.RMSPropOptimizer
 else:
     NETWORK.OPTIMIZER_CLASS = tf.train.MomentumOptimizer
-    
-if '{{learning_rate_setting}}' != 'fixed':
-    NETWORK.LEARNING_RATE_FUNC = tf.train.piecewise_constant
-    
-if '{{learning_rate_setting}}' == 'tune1':
-    NETWORK.LEARNING_RATE_KWARGS = {
-        "values": [{{initial_learning_rate}}, {{initial_learning_rate}} / 10, {{initial_learning_rate}} / 100],
-        "boundaries": [int((step_per_epoch * (MAX_EPOCHS - 1)) / 2), int(step_per_epoch * (MAX_EPOCHS - 1))],
-    }
-elif '{{learning_rate_setting}}' == 'tune2':
-    NETWORK.LEARNING_RATE_KWARGS = {
-        "values": [{{initial_learning_rate}}, {{initial_learning_rate}} / 10, {{initial_learning_rate}} / 100, {{initial_learning_rate}} / 1000],
-        "boundaries": [int((step_per_epoch * (MAX_EPOCHS - 1)) * 1 / 3), int((step_per_epoch * (MAX_EPOCHS - 1)) * 2 / 3), int(step_per_epoch * (MAX_EPOCHS - 1))],
-    }
-elif '{{learning_rate_setting}}' == 'tune3':
-    NETWORK.LEARNING_RATE_KWARGS = {
-        "values": [{{initial_learning_rate}} / 1000, {{initial_learning_rate}}, {{initial_learning_rate}} / 10, {{initial_learning_rate}} / 100, {{initial_learning_rate}} / 1000],
-        "boundaries": [int(step_per_epoch * 1), int((step_per_epoch * (MAX_EPOCHS - 1)) * 1 / 3), int((step_per_epoch * (MAX_EPOCHS - 1)) * 2 / 3), int(step_per_epoch * (MAX_EPOCHS - 1))],
-    }
-elif '{{learning_rate_setting}}' == 'fixed' and '{{optimizer}}' == 'MomentumOptimizer':
-    NETWORK.OPTIMIZER_KWARGS = {"momentum": 0.9, "learning_rate": {{initial_learning_rate}}}
-else:
-    NETWORK.OPTIMIZER_KWARGS = {"learning_rate": {{initial_learning_rate}}}
-=======
-NETWORK.OPTIMIZER_CLASS = tf.train.MomentumOptimizer
+
 NETWORK.OPTIMIZER_KWARGS = {{optimizer_kwargs}}
 NETWORK.LEARNING_RATE_FUNC = {{learning_rate_func}}
 NETWORK.LEARNING_RATE_KWARGS = {{learning_rate_kwargs}}
->>>>>>> 68912946
 
 NETWORK.IMAGE_SIZE = IMAGE_SIZE
 NETWORK.BATCH_SIZE = BATCH_SIZE
