# -*- coding: utf-8 -*-
# Copyright 2018 The Blueoil Authors. All Rights Reserved.
#
# Licensed under the Apache License, Version 2.0 (the "License");
# you may not use this file except in compliance with the License.
# You may obtain a copy of the License at
#
#     http://www.apache.org/licenses/LICENSE-2.0
#
# Unless required by applicable law or agreed to in writing, software
# distributed under the License is distributed on an "AS IS" BASIS,
# WITHOUT WARRANTIES OR CONDITIONS OF ANY KIND, either express or implied.
# See the License for the specific language governing permissions and
# limitations under the License.
# =============================================================================
import inspect
import re
from collections import OrderedDict

import whaaaaat
from jinja2 import Environment, FileSystemLoader

from lmnet.data_processor import Processor
import lmnet.data_augmentor as augmentor

task_type_choices = [
    'classification',
    'object_detection',
    # TODO(wakisaka): Remove the commnet-out when support semantic segmentation.
    # 'semantic_segmentation'
]

classification_network_definitions = [
    {
        'name': 'LmnetV1Quantize',
        'desc': 'Quantized Lmnet version 1. Accuracy is better than LmnetV0Quantize.',
    },
]

object_detection_network_definitions = [
    {
        'name': 'LMFYoloQuantize',
        'desc': 'YOLO-like object detection network.',
    },
]

# TODO(wakisaka): Remove the commnet-out when support semantic segmentation.
# semantic_segmentation_network_definitions = [
#     {
#         'name': 'LmSegnetV1Quantize',
#         'desc': 'Quantized LeapMind original semantic segmentation network, version 1.',
#     },
#     {
#         'name': 'LmSegnetV0Quantize',
#         'desc': 'Quantized LeapMind original semantic segmentation network, version 0.',
#     },
# ]

IMAGE_SIZE_VALIDATION = {
    "LmnetV1Quantize": {
        "max_size": 512,
        "divider": 16,
    },
    "LMFYoloQuantize": {
        "max_size": 480,
        "divider": 32,
    },
}

classification_dataset_formats = [
    {
        'name': 'Caltech101',
        'desc': 'Caletch101 compatible',
    },
    {
        'name': 'DeLTA-Mark for Classification',
        'desc': 'Dataset for classification created by DeLTA-Mark',
    },
]

object_detection_dataset_formats = [
    {
        'name': 'OpenImagesV4',
        'desc': 'OpenImagesV4 compatible',
    },
    {
        'name': 'DeLTA-Mark for Object Detection',
        'desc': 'Dataset for object detection created by DeLTA-Mark',
    },
]

# TODO(wakisaka): Remove the commnet-out when support semantic segmentation.
# semantic_segmentation_dataset_formats = [
#     {
#         'name': "CamVid",
#         'desc': "CamVid compatible",
#     },
#     {
#         'name': "CityScapes",
#         'desc': "CityScapes compatible",
#     },
# ]


learning_rate_schedule_map = OrderedDict([
    ("constant", "'constant' -> constant learning rate."),
    ("2-step-decay", "'2-step-decay' -> learning rate decrease by 1/10 on {epochs}/2 and {epochs}-1."),
    ("3-step-decay", "'3-step-decay' -> learning rate decrease by 1/10 on {epochs}/3 and {epochs}*2/3 and {epochs}-1"),
    ("3-step-decay-with-warmup", "'3-step-decay-with-warmup' -> warmup learning rate 1/1000 in first epoch, then train the same way as '3-step-decay'"),
])


def network_name_choices(task_type):
    if task_type == 'classification':
        return [definition['name'] for definition in classification_network_definitions]
    elif task_type == 'object_detection':
        return [definition['name'] for definition in object_detection_network_definitions]
    # TODO(wakisaka): Remove the commnet-out when support semantic segmentation.
    # elif task_type == 'semantic_segmentation':
    #     return [definition['name'] for definition in semantic_segmentation_network_definitions]


def dataset_format_choices(task_type):
    if task_type == 'classification':
        return [definition['name'] for definition in classification_dataset_formats]
    elif task_type == 'object_detection':
        return [definition['name'] for definition in object_detection_dataset_formats]
    # TODO(wakisaka): Remove the commnet-out when support semantic segmentation.
    # elif task_type == 'semantic_segmentation':
    #     return [definition['name'] for definition in semantic_segmentation_dataset_formats]


def default_batch_size(task_type):
    if task_type == 'classification':
        return '10'
    elif task_type == 'object_detection':
        return '16'
    # TODO(wakisaka): Remove the commnet-out when support semantic segmentation.
    # elif task_type == 'semantic_segmentation':
    #     return '8'


def prompt(question):
    input_type = (not ('input_type' in question)) or question.pop('input_type')

    answers = whaaaaat.prompt(question)
    if input_type == 'integer' and not answers['value'].isdigit():
        question['input_type'] = input_type
        return prompt(question)
    return answers['value']


def generate_image_size_validate(network_name):
    """Generate image_size_validate depending on task_type.

    Args:
        network_name(string): network name.

    Return: validate funciton.
    """
    max_size = IMAGE_SIZE_VALIDATION[network_name]["max_size"]
    divider = IMAGE_SIZE_VALIDATION[network_name]["divider"]

    def image_size_validate(raw):
        # change to tuple (height, width).
        image_size = image_size_filter(raw)
        image_size = (int(size) for size in image_size)

        for size in image_size:
            if not size % divider == 0:
                return "Image size should be multiple of {}, but image size is {}".format(divider, raw)

            if size > max_size:
                return "Image size should be lower than {} but image size is {}".format(max_size, raw)

        return True

    return image_size_validate


def image_size_filter(raw):
    match = re.match(r"([0-9]+)[^0-9]+([0-9]+)", raw)

    # raw: 128x128 -> ('128', '128')
    image_size = match.groups()

    return image_size


def save_config(blueoil_config):
    env = Environment(loader=FileSystemLoader('./blueoil/templates', encoding='utf8'))
    tpl = env.get_template('blueoil-config.tpl.yml')

    applied = tpl.render(blueoil_config)
    config_file = blueoil_config['model_name'] + ".yml"
    with open(config_file, 'w') as fp:
        fp.write(applied)
    return config_file


def ask_questions():
    model_name_question = {
        'type': 'input',
        'name': 'value',
        'message': 'your model name ():',
        'input_type': 'name_identifier'
    }
    model_name = prompt(model_name_question)

    task_type_question = {
        'type': 'rawlist',
        'name': 'value',
        'message': 'choose task type',
        'choices': task_type_choices
    }
    task_type = prompt(task_type_question)

    network_name_question = {
        'type': 'rawlist',
        'name': 'value',
        'message': 'choose network',
        'choices': network_name_choices(task_type)
    }
    network_name = prompt(network_name_question)

    dataset_format_question = {
        'type': 'rawlist',
        'name': 'value',
        'message': 'choose dataset format',
        'choices': dataset_format_choices(task_type)
    }
    dataset_format = prompt(dataset_format_question)

    enable_data_augmentation = {
        'type': 'confirm',
        'name': 'value',
        'message': 'enable data augmentation?',
        'default': True
    }

    train_dataset_path_question = {
        'type': 'input',
        'name': 'value',
        'message': 'training dataset path:',
    }
    train_path = prompt(train_dataset_path_question)

    enable_test_dataset_path_question = {
        'type': 'rawlist',
        'name': 'value',
        'message': 'set validataion dataset? \
(if answer no, the dataset will be separated for training and validation by 9:1 ratio.)',
        'choices': ['yes', 'no']
    }
    enable_test_dataset_path = prompt(enable_test_dataset_path_question)

    test_dataset_path_question = {
        'type': 'input',
        'name': 'value',
        'message': 'validataion dataset path:',
    }
    if enable_test_dataset_path == 'yes':
        test_path = prompt(test_dataset_path_question)
    else:
        test_path = ''

    batch_size_question = {
        'type': 'input',
        'name': 'value',
        'message': 'batch size (integer):',
        'input_type': 'integer',
        'default': default_batch_size(task_type),
    }
    batch_size = prompt(batch_size_question)

    image_size_question = {
        'type': 'input',
        'name': 'value',
        'message': 'image size (integer x integer):',
        'default': '128x128',
        "filter": image_size_filter,
        "validate": generate_image_size_validate(network_name),
    }
    image_size = prompt(image_size_question)

    training_epochs_question = {
        'type': 'input',
        'name': 'value',
        'message': 'how many epochs do you run training (integer):',
        'input_type': 'integer',
        'default': '100'
    }
    training_epochs = prompt(training_epochs_question)

    training_optimizer_question = {
        'type': 'rawlist',
        'name': 'value',
        'message': 'select optimizer:',
        'choices': ['MomentumOptimizer',
                    'GradientDescentOptimizer',
                    'AdamOptimizer',
                    'AdadeltaOptimizer',
                    'AdagradOptimizer',
                    'ProximalAdagradOptimizer',
                    'ProximalGradientDescentOptimizer',
                    'RMSPropOptimizer',
                    'FtrlOptimizer'],
        'default': 'MomentumOptimizer'
    }
    training_optimizer = prompt(training_optimizer_question)

    initial_learning_rate_value_question = {
        'type': 'input',
        'name': 'value',
        'message': 'initial learning rate:',
        'default': '0.001'
    }
    initial_learning_rate_value = prompt(initial_learning_rate_value_question)

    # learning rate schedule
    learning_rate_schedule_question = {
        'type': 'rawlist',
        'name': 'value',
        'message': 'choose learning rate schedule \
({epochs} is the number of training epochs you entered before):',
        'choices': list(learning_rate_schedule_map.values()),
        'default': learning_rate_schedule_map["constant"],
    }
<<<<<<< HEAD
    while True:
        tmp_learning_rate_setting = prompt(training_learning_rate_question)
        training_learning_rate_setting = choices_key_map[tmp_learning_rate_setting]
        if int(training_epochs) < 4 and training_learning_rate_setting == 'tune3':
            print ("when epochs < 4, choose not 'tune3'")
            continue
        else:
            break
        
=======
    _tmp_learning_rate_schedule = prompt(learning_rate_schedule_question)
    for key, value in learning_rate_schedule_map.items():
        if value == _tmp_learning_rate_schedule:
            learning_rate_schedule = key

    if prompt(enable_data_augmentation):
        all_augmentor = {}
        checkboxes = []
        for name, obj in inspect.getmembers(augmentor):
            if inspect.isclass(obj) and issubclass(obj, Processor):
                argspec = inspect.getfullargspec(obj)
                # ignore self
                args = argspec.args[1:]
                defaults = argspec.defaults
                if len(args) == len(defaults):
                    default_val = [(arg, default) for arg, default in zip(args, defaults)]
                    default_str = " (default: {})".format(", ".join(["{}={}".format(a, d) for a, d in default_val]))
                else:
                    defaults = ("# Please fill a value.",) * (len(args) - len(defaults)) + defaults
                    default_val = [(arg, default) for arg, default in zip(args, defaults)]
                    default_str = " (**caution**: No default value is provided, \
please modify manually after config exported.)"

                all_augmentor[name + default_str] = {"name": name, "defaults": default_val}
                checkboxes.append({"name": name + default_str, "value": name})
        data_augmentation_question = {
            'type': 'checkbox',
            'name': 'value',
            'message': 'Please choose augmentors:',
            'choices': checkboxes
        }
        data_augmentation_res = prompt(data_augmentation_question)
        data_augmentation = {}
        if data_augmentation_res:
            for v in data_augmentation_res:
                data_augmentation[all_augmentor[v]["name"]] = all_augmentor[v]["defaults"]

>>>>>>> 4e6abd97
    quantize_first_convolution_question = {
        'type': 'rawlist',
        'name': 'value',
        'message': 'apply quantization at the first layer?',
        'choices': ['yes', 'no']
    }
    quantize_first_convolution = prompt(quantize_first_convolution_question)

    r = {}
    for k, v in locals().items():
        if k != 'r' and not k.endswith("question"):
            r[k] = v
    return r


def main():
    blueoil_config = ask_questions()
    config_filename = save_config(blueoil_config)

    print('')
    print('A new configuration file generated: %s' % (config_filename))
    print('  - Your next step is training.')
    print('  - You can customize some miscellaneous settings according to the comment.')


if __name__ == '__main__':
    main()<|MERGE_RESOLUTION|>--- conflicted
+++ resolved
@@ -326,17 +326,6 @@
         'choices': list(learning_rate_schedule_map.values()),
         'default': learning_rate_schedule_map["constant"],
     }
-<<<<<<< HEAD
-    while True:
-        tmp_learning_rate_setting = prompt(training_learning_rate_question)
-        training_learning_rate_setting = choices_key_map[tmp_learning_rate_setting]
-        if int(training_epochs) < 4 and training_learning_rate_setting == 'tune3':
-            print ("when epochs < 4, choose not 'tune3'")
-            continue
-        else:
-            break
-        
-=======
     _tmp_learning_rate_schedule = prompt(learning_rate_schedule_question)
     for key, value in learning_rate_schedule_map.items():
         if value == _tmp_learning_rate_schedule:
@@ -374,7 +363,6 @@
             for v in data_augmentation_res:
                 data_augmentation[all_augmentor[v]["name"]] = all_augmentor[v]["defaults"]
 
->>>>>>> 4e6abd97
     quantize_first_convolution_question = {
         'type': 'rawlist',
         'name': 'value',
