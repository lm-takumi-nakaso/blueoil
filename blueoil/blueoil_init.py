# -*- coding: utf-8 -*-
# Copyright 2018 The Blueoil Authors. All Rights Reserved.
#
# Licensed under the Apache License, Version 2.0 (the "License");
# you may not use this file except in compliance with the License.
# You may obtain a copy of the License at
#
#     http://www.apache.org/licenses/LICENSE-2.0
#
# Unless required by applicable law or agreed to in writing, software
# distributed under the License is distributed on an "AS IS" BASIS,
# WITHOUT WARRANTIES OR CONDITIONS OF ANY KIND, either express or implied.
# See the License for the specific language governing permissions and
# limitations under the License.
# =============================================================================
import re

import whaaaaat
from jinja2 import Environment, FileSystemLoader

task_type_choices = [
    'classification',
    'object_detection',
    # TODO(wakisaka): Remove the commnet-out when support semantic segmentation.
    # 'semantic_segmentation'
]

classification_network_definitions = [
    {
        'name': 'LmnetV1Quantize',
        'desc': 'Quantized Lmnet version 1. Accuracy is better than LmnetV0Quantize.',
    },
]

object_detection_network_definitions = [
    {
        'name': 'LMFYoloQuantize',
        'desc': 'YOLO-like object detection network.',
    },
]

# TODO(wakisaka): Remove the commnet-out when support semantic segmentation.
# semantic_segmentation_network_definitions = [
#     {
#         'name': 'LmSegnetV1Quantize',
#         'desc': 'Quantized LeapMind original semantic segmentation network, version 1.',
#     },
#     {
#         'name': 'LmSegnetV0Quantize',
#         'desc': 'Quantized LeapMind original semantic segmentation network, version 0.',
#     },
# ]

IMAGE_SIZE_VALIDATION = {
    "LmnetV1Quantize": {
        "max_size": 512,
        "divider": 16,
    },
    "LMFYoloQuantize": {
        "max_size": 480,
        "divider": 32,
    },
}

classification_dataset_formats = [
    {
        'name': 'Caltech101',
        'desc': 'Caletch101 compatible',
    },
    {
        'name': 'DeLTA-Mark for Classification',
        'desc': 'Dataset for classification created by DeLTA-Mark',
    },
]

object_detection_dataset_formats = [
    {
        'name': 'OpenImagesV4',
        'desc': 'OpenImagesV4 compatible',
    },
    {
        'name': 'DeLTA-Mark for Object Detection',
        'desc': 'Dataset for object detection created by DeLTA-Mark',
    },
]

# TODO(wakisaka): Remove the commnet-out when support semantic segmentation.
# semantic_segmentation_dataset_formats = [
#     {
#         'name': "CamVid",
#         'desc': "CamVid compatible",
#     },
#     {
#         'name': "CityScapes",
#         'desc': "CityScapes compatible",
#     },
# ]


def network_name_choices(task_type):
    if task_type == 'classification':
        return [definition['name'] for definition in classification_network_definitions]
    elif task_type == 'object_detection':
        return [definition['name'] for definition in object_detection_network_definitions]
    # TODO(wakisaka): Remove the commnet-out when support semantic segmentation.
    # elif task_type == 'semantic_segmentation':
    #     return [definition['name'] for definition in semantic_segmentation_network_definitions]


def dataset_format_choices(task_type):
    if task_type == 'classification':
        return [definition['name'] for definition in classification_dataset_formats]
    elif task_type == 'object_detection':
        return [definition['name'] for definition in object_detection_dataset_formats]
    # TODO(wakisaka): Remove the commnet-out when support semantic segmentation.
    # elif task_type == 'semantic_segmentation':
    #     return [definition['name'] for definition in semantic_segmentation_dataset_formats]


def default_batch_size(task_type):
    if task_type == 'classification':
        return '10'
    elif task_type == 'object_detection':
        return '16'
    # TODO(wakisaka): Remove the commnet-out when support semantic segmentation.
    # elif task_type == 'semantic_segmentation':
    #     return '8'


def prompt(question):
    input_type = (not ('input_type' in question)) or question.pop('input_type')

    answers = whaaaaat.prompt(question)
    if input_type == 'integer' and not answers['value'].isdigit():
        question['input_type'] = input_type
        return prompt(question)
    return answers['value']


def generate_image_size_validate(network_name):
    """Generate image_size_validate depending on task_type.

    Args:
        network_name(string): network name.

    Return: validate funciton.
    """
    max_size = IMAGE_SIZE_VALIDATION[network_name]["max_size"]
    divider = IMAGE_SIZE_VALIDATION[network_name]["divider"]

    def image_size_validate(raw):
        # change to tuple (height, width).
        image_size = image_size_filter(raw)
        image_size = (int(size) for size in image_size)

        for size in image_size:
            if not size % divider == 0:
                return "Image size should be multiple of {}, but image size is {}".format(divider, raw)

            if size > max_size:
                return "Image size should be lower than {} but image size is {}".format(max_size, raw)

        return True

    return image_size_validate


def image_size_filter(raw):
    match = re.match(r"([0-9]+)[^0-9]+([0-9]+)", raw)

    # raw: 128x128 -> ('128', '128')
    image_size = match.groups()

    return image_size


def save_config(blueoil_config):
    env = Environment(loader=FileSystemLoader('./blueoil/templates', encoding='utf8'))
    tpl = env.get_template('blueoil-config.tpl.yml')

    applied = tpl.render(blueoil_config)
    config_file = blueoil_config['model_name'] + ".yml"
    with open(config_file, 'w') as fp:
        fp.write(applied)
    return config_file


def ask_questions():
    model_name_question = {
        'type': 'input',
        'name': 'value',
        'message': 'your model name ():',
        'input_type': 'name_identifier'
    }
    model_name = prompt(model_name_question)

    task_type_question = {
        'type': 'rawlist',
        'name': 'value',
        'message': 'choose task type',
        'choices': task_type_choices
    }
    task_type = prompt(task_type_question)

    network_name_question = {
        'type': 'rawlist',
        'name': 'value',
        'message': 'choose network',
        'choices': network_name_choices(task_type)
    }
    network_name = prompt(network_name_question)

    dataset_format_question = {
        'type': 'rawlist',
        'name': 'value',
        'message': 'choose dataset format',
        'choices': dataset_format_choices(task_type)
    }
    dataset_format = prompt(dataset_format_question)

    train_dataset_path_question = {
        'type': 'input',
        'name': 'value',
        'message': 'training dataset path:',
    }
    train_path = prompt(train_dataset_path_question)

    enable_test_dataset_path_question = {
        'type': 'rawlist',
        'name': 'value',
        'message': 'set validataion dataset? \
(if answer no, the dataset will be separated for training and validation by 9:1 ratio.)',
        'choices': ['yes', 'no']
    }
    enable_test_dataset_path = prompt(enable_test_dataset_path_question)

    test_dataset_path_question = {
        'type': 'input',
        'name': 'value',
        'message': 'validataion dataset path:',
    }
    if enable_test_dataset_path == 'yes':
        test_path = prompt(test_dataset_path_question)
    else:
        test_path = ''

    batch_size_question = {
        'type': 'input',
        'name': 'value',
        'message': 'batch size (integer):',
        'input_type': 'integer',
        'default': default_batch_size(task_type),
    }
    batch_size = prompt(batch_size_question)

    image_size_question = {
        'type': 'input',
        'name': 'value',
        'message': 'image size (integer x integer):',
        'default': '128x128',
        "filter": image_size_filter,
        "validate": generate_image_size_validate(network_name),
    }
    image_size = prompt(image_size_question)

    training_epochs_question = {
        'type': 'input',
        'name': 'value',
        'message': 'how many epochs do you run training (integer):',
        'input_type': 'integer',
        'default': '100'
    }
    training_epochs = prompt(training_epochs_question)

<<<<<<< HEAD
    training_optimizer_question = {
        'type': 'rawlist',
        'name': 'value',
        'message': 'select optimizer:',
        'choices': ['MomentumOptimizer', 'GradientDescentOptimizer', 'AdamOptimizer'],
        'default': 'MomentumOptimizer'
    }
    training_optimizer = prompt(training_optimizer_question)
=======
    initial_learning_rate_value_question = {
        'type': 'input',
        'name': 'value',
        'message': 'initial learning rate:',
        'default': '0.001'
    }
    initial_learning_rate_value = prompt(initial_learning_rate_value_question)

    training_learning_rate_question = {
        'type': 'rawlist',
        'name': 'value',
        'message': 'choose learning rate setting(tune1 / tune2 / tune3 / fixed):',
        'choices': ['tune1 -> "2 times decay"', 'tune2 -> "3 times decay"', 'tune3 -> "warm-up and 3 times decay"', 'fixed'],
        'default': 'tune1 -> "2 times decay"',
    }
    choices_key_map = {
        'tune1 -> "2 times decay"': 'tune1',
        'tune2 -> "3 times decay"': 'tune2',
        'tune3 -> "warm-up and 3 times decay"': 'tune3',
        'fixed': 'fixed',
    }
    tmp_learning_rate_setting = prompt(training_learning_rate_question)
    training_learning_rate_setting = choices_key_map[tmp_learning_rate_setting]
>>>>>>> d4cb3589

    quantize_first_convolution_question = {
        'type': 'rawlist',
        'name': 'value',
        'message': 'apply quantization at the first layer?',
        'choices': ['yes', 'no']
    }
    quantize_first_convolution= prompt(quantize_first_convolution_question)

    r = {}
    for k, v in locals().items():
        if k != 'r' and not k.endswith("question"):
            r[k] = v
    return r


def main():
    blueoil_config = ask_questions()
    config_filename = save_config(blueoil_config)

    print('')
    print('A new configuration file generated: %s' % (config_filename))
    print('  - Your next step is training.')
    print('  - You can customize some miscellaneous settings according to the comment.')


if __name__ == '__main__':
    main()<|MERGE_RESOLUTION|>--- conflicted
+++ resolved
@@ -272,7 +272,6 @@
     }
     training_epochs = prompt(training_epochs_question)
 
-<<<<<<< HEAD
     training_optimizer_question = {
         'type': 'rawlist',
         'name': 'value',
@@ -281,7 +280,7 @@
         'default': 'MomentumOptimizer'
     }
     training_optimizer = prompt(training_optimizer_question)
-=======
+    
     initial_learning_rate_value_question = {
         'type': 'input',
         'name': 'value',
@@ -305,7 +304,6 @@
     }
     tmp_learning_rate_setting = prompt(training_learning_rate_question)
     training_learning_rate_setting = choices_key_map[tmp_learning_rate_setting]
->>>>>>> d4cb3589
 
     quantize_first_convolution_question = {
         'type': 'rawlist',
