#include <iostream>
#include <cmath>
#include <cassert>

#include "blueoil.hpp"
#include "blueoil_image.hpp"

namespace blueoil {
namespace image {


template <typename T>
T clamp(const T x, const T lowerLimit, const T upperLimit) {
  if (x < lowerLimit) {
    return lowerLimit;
  }
  if (upperLimit < x) {
    return upperLimit;
  }
  return x;
}

<<<<<<< HEAD

Tensor Tensor_CHW_to_HWC(Tensor &tensor) {
  auto shape = tensor.shape();
  const int channels  = shape[0];
  const int height = shape[1];
  const int width  = shape[2];
  Tensor dstTensor({height, width, channels});
  int srcPlaneSize = width * height;
  float *srcImagePtr = tensor.dataAsArray();
  float *dstImagePtr = dstTensor.dataAsArray();
  for (int y = 0 ; y < height ; y++) {
    for (int x = 0 ; x < width ; x++) {
      float *srcPixelPtr0 = srcImagePtr + x + (y * height);
      for (int c = 0 ; c < channels ; c++) {
        float *srcPixelPtr = srcPixelPtr0 + (c * srcPlaneSize);
	*dstImagePtr = *srcPixelPtr;
	dstImagePtr++;
      }
    }
  }
  return dstTensor;
}

Tensor Tensor_HWC_to_CHW(Tensor &tensor) {
  auto shape = tensor.shape();
  int height = shape[0];
  int width  = shape[1];
  int channels = shape[2];
  Tensor dstTensor({channels, height, width});
  float *srcImagePtr = tensor.dataAsArray();
  float *dstImagePtr = dstTensor.dataAsArray();
  for (int c = 0 ; c < channels ; c++) {
    float *srcPixelPtr = srcImagePtr + c;
    for (int y = 0 ; y < height ; y++) {
      for (int x = 0 ; x < width ; x++) {
	*dstImagePtr = *srcPixelPtr;
	srcPixelPtr += channels;
	dstImagePtr++;
      }
    }
  }
  return dstTensor;
}


=======
>>>>>>> 7f0e765f
/*
 * Resize Image (Nearest Neighbor)
 */
<<<<<<< HEAD
Tensor ResizeHorizontal_NearestNeighbor(Tensor &tensor, const int width) {
  auto shape = tensor.shape();
  const int srcHeight = shape[0];
  const int srcWidth  = shape[1];
  const int channels  = shape[2];
  const int height = srcHeight;
  Tensor dstTensor({height, width, channels});
  float xScale = static_cast<float>(width) / static_cast<float>(srcWidth);
  for (int dstY = 0 ; dstY < height ; dstY++) {
    for (int dstX = 0 ; dstX < width ; dstX++) {
      int srcX = (int) std::floor(dstX/xScale);
      int srcY = dstY;
      for (int c = 0 ; c < channels ; c++) {
	float *srcRGB = tensor.dataAsArray({srcY, srcX, 0});
	float *dstRGB = dstTensor.dataAsArray({dstY, dstX, 0});
	dstRGB[c] = srcRGB[c];
      }
    }
  }
  return dstTensor;
}

Tensor ResizeVertical_NearestNeighbor(Tensor &tensor, const int height) {
  auto shape = tensor.shape();
  const int srcHeight = shape[0];
  const int srcWidth  = shape[1];
  const int channels  = shape[2];
  const int width = srcWidth;
  Tensor dstTensor({height, width, channels});
  float yScale = static_cast<float> (height) / static_cast<float>(srcHeight);
  for (int dstY = 0 ; dstY < height ; dstY++) {
    for (int dstX = 0 ; dstX < width ; dstX++) {
      int srcX = dstX;
      int srcY = (int) std::floor(dstY/yScale);
      for (int c = 0 ; c < channels ; c++) {
	float *srcRGB = tensor.dataAsArray({srcY, srcX, 0});
	float *dstRGB = dstTensor.dataAsArray({dstY, dstX, 0});
	dstRGB[c] = srcRGB[c];
      }
=======
Tensor ResizeHorizontal(const Tensor &tensor, const int width,
			const enum ResizeFilter filter) {
    auto shape = tensor.shape();
    const int srcHeight = shape[0];
    const int srcWidth  = shape[1];
    const int channels  = shape[2];
    const int height = srcHeight;
    Tensor dstTensor({height, width, channels});
    float xScale = static_cast<float>(width) / static_cast<float>(srcWidth);
    int xSrcWindow;
    if (filter == RESIZE_FILTER_NEAREST_NEIGHBOR) {
	xSrcWindow = 1;  // Nearest
    } else {
	xSrcWindow = std::floor(1/xScale);  // Bi-Liner
	xSrcWindow = (xSrcWindow < 2)? 2 :xSrcWindow;
    }
    for (int dstY = 0 ; dstY < height ; dstY++) {
	for (int dstX = 0 ; dstX < width ; dstX++) {
	    int srcX = (int) std::floor(dstX/xScale);
	    int srcY = dstY;
	    for (int c = 0 ; c < channels ; c++) {
		float v = 0.0;
		float totalW = 0.0;
		for (int x = -xSrcWindow ; x < xSrcWindow; x++){
		    int srcX2 = clamp(srcX + x, 0, srcWidth - 1);
		    const float *srcRGB = tensor.dataAsArray({srcY, srcX2, 0});
		    float d = std::abs(static_cast<float>(x) / static_cast<float> (xSrcWindow));
		    float w;
		    if (filter == RESIZE_FILTER_NEAREST_NEIGHBOR) {
			w = (d<0.5)?1.0:0.0; // NearestNeighbor
		    } else {
			w = 1.0 - d; // Bi-Linear
		    }
		    v += w * srcRGB[c];
		    totalW += w;
		}
		float *dstRGB = dstTensor.dataAsArray({dstY, dstX, 0});
		dstRGB[c] = v / totalW;
	    }
	}
>>>>>>> 7f0e765f
    }
  }
  return dstTensor;
}

<<<<<<< HEAD
/*
 * Resize Image (Bi-Linear)
 */
Tensor ResizeHorizontal_BiLinear(Tensor &tensor, const int width) {
  auto shape = tensor.shape();
  const int srcHeight = shape[0];
  const int srcWidth  = shape[1];
  const int channels  = shape[2];
  const int height = srcHeight;
  Tensor dstTensor({height, width, channels});
  float xScale = static_cast<float>(width) / static_cast<float>(srcWidth);
  int xSrcWindow = std::floor(1/xScale);
  xSrcWindow = (xSrcWindow < 2)? 2 :xSrcWindow;
  for (int dstY = 0 ; dstY < height ; dstY++) {
    for (int dstX = 0 ; dstX < width ; dstX++) {
      int srcX = (int) std::floor(dstX/xScale);
      int srcY = dstY;
      for (int c = 0 ; c < channels ; c++) {
	float v = 0.0;
	float totalW = 0.0;
	for (int x = -xSrcWindow ; x < xSrcWindow; x++){
	  int srcX2 = clamp(srcX + x, 0, srcWidth - 1);
	  float *srcRGB = tensor.dataAsArray({srcY, srcX2, 0});
	  float d = std::abs(static_cast<float>(x) / static_cast<float> (xSrcWindow));
	  float w = 1.0 - d; // Bi-Linear
	  v += w * srcRGB[c];
	  totalW += w;
	}
	float *dstRGB = dstTensor.dataAsArray({dstY, dstX, 0});
	dstRGB[c] = v / totalW;
      }
    }
  }
  return dstTensor;
}

Tensor ResizeVertical_BiLinear(Tensor &tensor, const int height) {
  auto shape = tensor.shape();
  const int srcHeight = shape[0];
  const int srcWidth  = shape[1];
  const int channels  = shape[2];
  const int width = srcWidth;
  Tensor dstTensor({height, width, channels});
  float yScale = static_cast<float> (height) / static_cast<float>(srcHeight);
  int ySrcWindow = std::floor(1/yScale);
  ySrcWindow = (ySrcWindow < 2)? 2 :ySrcWindow;
  for (int dstY = 0 ; dstY < height ; dstY++) {
    for (int dstX = 0 ; dstX < width ; dstX++) {
      int srcX = dstX;
      int srcY = (int) std::floor(dstY/yScale);
      for (int c = 0 ; c < channels ; c++) {
	float v = 0.0;
	float totalW = 0.0;
	for (int y = -ySrcWindow ; y < ySrcWindow ; y++) {
	  int srcY2 = clamp(srcY + y, 0, srcHeight - 1);
	  float *srcRGB = tensor.dataAsArray({srcY2, srcX, 0});
	  float d = std::abs(static_cast<float>(y) / static_cast<float> (ySrcWindow));
	  float w = 1.0 - d; // Bi-Linear
	  v += w * srcRGB[c];
	  totalW += w;
=======
Tensor ResizeVertical(const Tensor &tensor, const int height,
		      const enum ResizeFilter filter) {
    auto shape = tensor.shape();
    const int srcHeight = shape[0];
    const int srcWidth  = shape[1];
    const int channels  = shape[2];
    const int width = srcWidth;
    Tensor dstTensor({height, width, channels});
    float yScale = static_cast<float> (height) / static_cast<float>(srcHeight);
    int ySrcWindow;
    if (filter == RESIZE_FILTER_NEAREST_NEIGHBOR) {
	ySrcWindow = 1;  // Nearest
    } else {
	ySrcWindow = std::floor(1/yScale);  // Bi-Linear
	ySrcWindow = (ySrcWindow < 2)? 2 :ySrcWindow;
    }
    for (int dstY = 0 ; dstY < height ; dstY++) {
	for (int dstX = 0 ; dstX < width ; dstX++) {
	    int srcX = dstX;
	    int srcY = (int) std::floor(dstY/yScale);
	    for (int c = 0 ; c < channels ; c++) {
		float v = 0.0;
		float totalW = 0.0;
		for (int y = -ySrcWindow ; y < ySrcWindow ; y++) {
		    int srcY2 = clamp(srcY + y, 0, srcHeight - 1);
		    const float *srcRGB = tensor.dataAsArray({srcY2, srcX, 0});
		    float d = std::abs(static_cast<float>(y) / static_cast<float> (ySrcWindow));
		    float w;
		    if (filter == RESIZE_FILTER_NEAREST_NEIGHBOR) {
			w = (d<0.5)?1.0:0.0; // NearestNeighbor
		    } else {
			w = 1.0 - d; // Bi-Linear
		    }
		    v += w * srcRGB[c];
		    totalW += w;
		}
		float *dstRGB = dstTensor.dataAsArray({dstY, dstX, 0});
		dstRGB[c] = v / totalW;
	    }
>>>>>>> 7f0e765f
	}
	float *dstRGB = dstTensor.dataAsArray({dstY, dstX, 0});
	dstRGB[c] = v / totalW;
      }
    }
<<<<<<< HEAD
  }
  return dstTensor;
=======
    return dstTensor;
>>>>>>> 7f0e765f
}

Tensor Resize(const Tensor& image, const int width, const int height,
              const enum ResizeFilter filter) {
  auto shape = image.shape();
  int channels = shape[2];
  assert(shape.size() == 3); // 3D shape: HWC
  assert((channels == 1) || (channels == 3)); // grayscale or RGB
  assert((filter == RESIZE_FILTER_NEAREST_NEIGHBOR) || (channels == RESIZE_FILTER_BI_LINEAR));
  const int srcHeight = shape[0];
  const int srcWidth  = shape[1];
  Tensor dstImage = image;
  if  (srcWidth != width) {
    if (filter == RESIZE_FILTER_NEAREST_NEIGHBOR) {
      dstImage = ResizeHorizontal_NearestNeighbor(dstImage, width);
    } else {  // RESIZE_FILTER_BI_LINEAR
      dstImage = ResizeHorizontal_BiLinear(dstImage, width);
    }
  }
  if  (srcHeight != height) {
    if (filter == RESIZE_FILTER_NEAREST_NEIGHBOR) {
      dstImage = ResizeVertical_NearestNeighbor(dstImage, height);
    } else {  // RESIZE_FILTER_BI_LINEAR
      dstImage = ResizeVertical_BiLinear(dstImage, height);
    }
<<<<<<< HEAD
  }
  return dstImage;
}   
=======
    return dstImage;
}
>>>>>>> 7f0e765f


} // namespace image
} // namespace blueoil<|MERGE_RESOLUTION|>--- conflicted
+++ resolved
@@ -20,59 +20,10 @@
   return x;
 }
 
-<<<<<<< HEAD
-
-Tensor Tensor_CHW_to_HWC(Tensor &tensor) {
-  auto shape = tensor.shape();
-  const int channels  = shape[0];
-  const int height = shape[1];
-  const int width  = shape[2];
-  Tensor dstTensor({height, width, channels});
-  int srcPlaneSize = width * height;
-  float *srcImagePtr = tensor.dataAsArray();
-  float *dstImagePtr = dstTensor.dataAsArray();
-  for (int y = 0 ; y < height ; y++) {
-    for (int x = 0 ; x < width ; x++) {
-      float *srcPixelPtr0 = srcImagePtr + x + (y * height);
-      for (int c = 0 ; c < channels ; c++) {
-        float *srcPixelPtr = srcPixelPtr0 + (c * srcPlaneSize);
-	*dstImagePtr = *srcPixelPtr;
-	dstImagePtr++;
-      }
-    }
-  }
-  return dstTensor;
-}
-
-Tensor Tensor_HWC_to_CHW(Tensor &tensor) {
-  auto shape = tensor.shape();
-  int height = shape[0];
-  int width  = shape[1];
-  int channels = shape[2];
-  Tensor dstTensor({channels, height, width});
-  float *srcImagePtr = tensor.dataAsArray();
-  float *dstImagePtr = dstTensor.dataAsArray();
-  for (int c = 0 ; c < channels ; c++) {
-    float *srcPixelPtr = srcImagePtr + c;
-    for (int y = 0 ; y < height ; y++) {
-      for (int x = 0 ; x < width ; x++) {
-	*dstImagePtr = *srcPixelPtr;
-	srcPixelPtr += channels;
-	dstImagePtr++;
-      }
-    }
-  }
-  return dstTensor;
-}
-
-
-=======
->>>>>>> 7f0e765f
 /*
  * Resize Image (Nearest Neighbor)
  */
-<<<<<<< HEAD
-Tensor ResizeHorizontal_NearestNeighbor(Tensor &tensor, const int width) {
+Tensor ResizeHorizontal_NearestNeighbor(const Tensor &tensor, const int width) {
   auto shape = tensor.shape();
   const int srcHeight = shape[0];
   const int srcWidth  = shape[1];
@@ -85,7 +36,7 @@
       int srcX = (int) std::floor(dstX/xScale);
       int srcY = dstY;
       for (int c = 0 ; c < channels ; c++) {
-	float *srcRGB = tensor.dataAsArray({srcY, srcX, 0});
+	const float *srcRGB = tensor.dataAsArray({srcY, srcX, 0});
 	float *dstRGB = dstTensor.dataAsArray({dstY, dstX, 0});
 	dstRGB[c] = srcRGB[c];
       }
@@ -94,7 +45,7 @@
   return dstTensor;
 }
 
-Tensor ResizeVertical_NearestNeighbor(Tensor &tensor, const int height) {
+Tensor ResizeVertical_NearestNeighbor(const Tensor &tensor, const int height) {
   auto shape = tensor.shape();
   const int srcHeight = shape[0];
   const int srcWidth  = shape[1];
@@ -107,62 +58,19 @@
       int srcX = dstX;
       int srcY = (int) std::floor(dstY/yScale);
       for (int c = 0 ; c < channels ; c++) {
-	float *srcRGB = tensor.dataAsArray({srcY, srcX, 0});
+	const float *srcRGB = tensor.dataAsArray({srcY, srcX, 0});
 	float *dstRGB = dstTensor.dataAsArray({dstY, dstX, 0});
 	dstRGB[c] = srcRGB[c];
       }
-=======
-Tensor ResizeHorizontal(const Tensor &tensor, const int width,
-			const enum ResizeFilter filter) {
-    auto shape = tensor.shape();
-    const int srcHeight = shape[0];
-    const int srcWidth  = shape[1];
-    const int channels  = shape[2];
-    const int height = srcHeight;
-    Tensor dstTensor({height, width, channels});
-    float xScale = static_cast<float>(width) / static_cast<float>(srcWidth);
-    int xSrcWindow;
-    if (filter == RESIZE_FILTER_NEAREST_NEIGHBOR) {
-	xSrcWindow = 1;  // Nearest
-    } else {
-	xSrcWindow = std::floor(1/xScale);  // Bi-Liner
-	xSrcWindow = (xSrcWindow < 2)? 2 :xSrcWindow;
-    }
-    for (int dstY = 0 ; dstY < height ; dstY++) {
-	for (int dstX = 0 ; dstX < width ; dstX++) {
-	    int srcX = (int) std::floor(dstX/xScale);
-	    int srcY = dstY;
-	    for (int c = 0 ; c < channels ; c++) {
-		float v = 0.0;
-		float totalW = 0.0;
-		for (int x = -xSrcWindow ; x < xSrcWindow; x++){
-		    int srcX2 = clamp(srcX + x, 0, srcWidth - 1);
-		    const float *srcRGB = tensor.dataAsArray({srcY, srcX2, 0});
-		    float d = std::abs(static_cast<float>(x) / static_cast<float> (xSrcWindow));
-		    float w;
-		    if (filter == RESIZE_FILTER_NEAREST_NEIGHBOR) {
-			w = (d<0.5)?1.0:0.0; // NearestNeighbor
-		    } else {
-			w = 1.0 - d; // Bi-Linear
-		    }
-		    v += w * srcRGB[c];
-		    totalW += w;
-		}
-		float *dstRGB = dstTensor.dataAsArray({dstY, dstX, 0});
-		dstRGB[c] = v / totalW;
-	    }
-	}
->>>>>>> 7f0e765f
     }
   }
   return dstTensor;
 }
 
-<<<<<<< HEAD
 /*
  * Resize Image (Bi-Linear)
  */
-Tensor ResizeHorizontal_BiLinear(Tensor &tensor, const int width) {
+Tensor ResizeHorizontal_BiLinear(const Tensor &tensor, const int width) {
   auto shape = tensor.shape();
   const int srcHeight = shape[0];
   const int srcWidth  = shape[1];
@@ -181,7 +89,7 @@
 	float totalW = 0.0;
 	for (int x = -xSrcWindow ; x < xSrcWindow; x++){
 	  int srcX2 = clamp(srcX + x, 0, srcWidth - 1);
-	  float *srcRGB = tensor.dataAsArray({srcY, srcX2, 0});
+	  const float *srcRGB = tensor.dataAsArray({srcY, srcX2, 0});
 	  float d = std::abs(static_cast<float>(x) / static_cast<float> (xSrcWindow));
 	  float w = 1.0 - d; // Bi-Linear
 	  v += w * srcRGB[c];
@@ -195,7 +103,7 @@
   return dstTensor;
 }
 
-Tensor ResizeVertical_BiLinear(Tensor &tensor, const int height) {
+Tensor ResizeVertical_BiLinear(const Tensor &tensor, const int height) {
   auto shape = tensor.shape();
   const int srcHeight = shape[0];
   const int srcWidth  = shape[1];
@@ -214,63 +122,18 @@
 	float totalW = 0.0;
 	for (int y = -ySrcWindow ; y < ySrcWindow ; y++) {
 	  int srcY2 = clamp(srcY + y, 0, srcHeight - 1);
-	  float *srcRGB = tensor.dataAsArray({srcY2, srcX, 0});
+	  const float *srcRGB = tensor.dataAsArray({srcY2, srcX, 0});
 	  float d = std::abs(static_cast<float>(y) / static_cast<float> (ySrcWindow));
 	  float w = 1.0 - d; // Bi-Linear
 	  v += w * srcRGB[c];
 	  totalW += w;
-=======
-Tensor ResizeVertical(const Tensor &tensor, const int height,
-		      const enum ResizeFilter filter) {
-    auto shape = tensor.shape();
-    const int srcHeight = shape[0];
-    const int srcWidth  = shape[1];
-    const int channels  = shape[2];
-    const int width = srcWidth;
-    Tensor dstTensor({height, width, channels});
-    float yScale = static_cast<float> (height) / static_cast<float>(srcHeight);
-    int ySrcWindow;
-    if (filter == RESIZE_FILTER_NEAREST_NEIGHBOR) {
-	ySrcWindow = 1;  // Nearest
-    } else {
-	ySrcWindow = std::floor(1/yScale);  // Bi-Linear
-	ySrcWindow = (ySrcWindow < 2)? 2 :ySrcWindow;
-    }
-    for (int dstY = 0 ; dstY < height ; dstY++) {
-	for (int dstX = 0 ; dstX < width ; dstX++) {
-	    int srcX = dstX;
-	    int srcY = (int) std::floor(dstY/yScale);
-	    for (int c = 0 ; c < channels ; c++) {
-		float v = 0.0;
-		float totalW = 0.0;
-		for (int y = -ySrcWindow ; y < ySrcWindow ; y++) {
-		    int srcY2 = clamp(srcY + y, 0, srcHeight - 1);
-		    const float *srcRGB = tensor.dataAsArray({srcY2, srcX, 0});
-		    float d = std::abs(static_cast<float>(y) / static_cast<float> (ySrcWindow));
-		    float w;
-		    if (filter == RESIZE_FILTER_NEAREST_NEIGHBOR) {
-			w = (d<0.5)?1.0:0.0; // NearestNeighbor
-		    } else {
-			w = 1.0 - d; // Bi-Linear
-		    }
-		    v += w * srcRGB[c];
-		    totalW += w;
-		}
-		float *dstRGB = dstTensor.dataAsArray({dstY, dstX, 0});
-		dstRGB[c] = v / totalW;
-	    }
->>>>>>> 7f0e765f
 	}
 	float *dstRGB = dstTensor.dataAsArray({dstY, dstX, 0});
 	dstRGB[c] = v / totalW;
       }
     }
-<<<<<<< HEAD
   }
   return dstTensor;
-=======
-    return dstTensor;
->>>>>>> 7f0e765f
 }
 
 Tensor Resize(const Tensor& image, const int width, const int height,
@@ -296,14 +159,9 @@
     } else {  // RESIZE_FILTER_BI_LINEAR
       dstImage = ResizeVertical_BiLinear(dstImage, height);
     }
-<<<<<<< HEAD
   }
   return dstImage;
 }   
-=======
-    return dstImage;
-}
->>>>>>> 7f0e765f
 
 
 } // namespace image
