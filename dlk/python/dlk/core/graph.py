--- conflicted
+++ resolved
@@ -16,17 +16,9 @@
 """Graph module."""
 from collections import OrderedDict, defaultdict
 from typing import cast, Any, Dict, List, Optional, Set, TYPE_CHECKING
-<<<<<<< HEAD
-import functools
 
-from core.operators import Add, AveragePool, BatchNormalization, Constant, Conv, Identity, Input, \
-    MaxPool, Operator, Output, Transpose, QTZ_binary_mean_scaling, QTZ_linear_mid_tread_half, Reshape, Softmax, \
-    Relu, Flatten, Dropout, Gemm, SpaceToDepth, Mul, QTZ_binary_channel_wise_mean_scaling, ConcatOnDepth, Maximum, \
-    DepthToSpace, Split, Pad, MatMul
-=======
 from core.operators import Conv, Operator
 from core.graph_pattern_matching import sort_graph
->>>>>>> fd849d70
 
 
 class Graph(object):
@@ -168,428 +160,4 @@
                 if op not in i.output_op_list:
                     return False
 
-        return True
-<<<<<<< HEAD
-
-    def accept(self, runner: 'GraphRunner', **kwargs: Any) -> None:
-        """Accept a graph runner and run it from the output node."""
-        if TYPE_CHECKING:
-            import core.graph as gp
-        runner.initialize(**kwargs)
-
-        if runner.depth_first:  # depth first traversal
-            outputs = self.get_outputs()
-            for out in outputs:
-                out.accept(cast('gp.GraphRunner', runner), **kwargs)
-
-        else:  # breadth first traversal
-            # backward 1st
-            next = self.get_outputs()
-            if runner.is_lazy:
-                while next:
-                    def get_visit_list(ops: List[Operator]) -> List[bool]:
-                        return list(map(lambda n: runner.is_visited(cast(Operator, n)), ops))
-
-                    def and_all(list: List[bool]) -> bool:
-                        return functools.reduce(lambda x, y: x and y, list, True)
-
-                    # devide the `next` list into executables and non-executables
-                    execs = [op for op in next if and_all(get_visit_list(op.output_op_list))]
-                    non_execs = [op for op in next if not and_all(get_visit_list(op.output_op_list))]
-
-                    # if there is no executable operators, terminate this loop
-                    if execs == []:
-                        names = list(map(lambda x: x.name, non_execs))
-                        raise AssertionError(f'dead lock happened. {names} cannot run.')
-
-                    # execute
-                    next = non_execs
-                    for op in execs:
-                        next += op.accept_backward(cast('gp.GraphRunner', runner), **kwargs)
-            else:
-                for op in next:
-                    next += op.accept_backward(cast('gp.GraphRunner', runner), **kwargs)
-
-            # turn
-            runner.turn(**kwargs)
-
-            # forward run
-            next = self.get_inputs() + self.consts
-            if runner.is_lazy:
-                while next:
-                    def get_inputs(op: Operator) -> List[Operator]:
-                        return list(op.input_ops.values())
-
-                    def get_visit_list(ops: List[Operator]) -> List[bool]:
-                        return list(map(lambda n: not runner.is_visited(cast(Operator, n)), ops))
-
-                    def and_all(list: List[bool]) -> bool:
-                        return functools.reduce(lambda x, y: x and y, list, True)
-
-                    # devide the `next` list into executables and non-executables
-                    execs = [op for op in next if and_all(get_visit_list(get_inputs(op)))]
-                    non_execs = [op for op in next if not and_all(get_visit_list(get_inputs(op)))]
-
-                    # if there is no executable operators, terminate this loop
-                    if execs == []:
-                        names = list(map(lambda x: x.name, non_execs))
-                        raise AssertionError(f'dead lock happened. {names} cannot run.')
-
-                    # execute
-                    next = non_execs
-                    for op in execs:
-                        next += op.accept_forward(cast('gp.GraphRunner', runner), **kwargs)
-            else:
-                for op in next:
-                    next += op.accept_forward(cast('gp.GraphRunner', runner), **kwargs)
-
-        runner.finalize(**kwargs)
-
-
-class GraphRunner(object):
-    """Visitor class of a graph."""
-
-    def __init__(self, graph: Graph, depth_first: bool = True, lazy: bool = True) -> None:
-        """Set up the graph runner.
-
-        Parameters
-        ----------
-        graph : Graph
-            the graph to be traversed.
-
-        depth_first : bool
-            a flag that represents if the running is done in a depth first manner.
-            Otherwise, this runner runs in a breadth first manner. It defaults to
-            True, i.e. a depth first traversal.
-
-        lazy : bool
-            True if this runner runs in a lazy mode. This means all operator waits
-            for the traversal until the predecessors are traversed.
-            This flag is valid only in breadth-first mode. In the depth-first mode,
-            this is naturally true.
-        """
-        self._graph = graph
-        self._visited: Set[str] = set()
-        self._dfs = depth_first
-        self._is_lazy = lazy
-
-    def run(self, **kwargs: Any) -> None:
-        """Run this runner on the graph."""
-        self._graph.accept(self, **kwargs)
-
-    @property
-    def visited(self) -> Set[str]:
-        return set(self._visited)
-
-    def visit(self, op: Operator) -> None:
-        self._visited.add(op.name)
-
-    def unvisit(self, op: Operator) -> None:
-        self._visited.remove(op.name)
-
-    def is_visited(self, node: Operator) -> bool:
-        return node.name in self._visited
-
-    @property
-    def depth_first(self) -> bool:
-        """Returns True if this runs in a depth-first manner.
-
-        Otherwise, this runs in a breadth-first manner.
-        """
-        return self._dfs
-
-    @property
-    def is_lazy(self) -> bool:
-        """Returns True if this runs in a lazy mode, i.e. all node waits until all of its predecessors are traversed.
-
-        This flag is valide only in the breadth-first mode.
-        """
-        return self._is_lazy
-
-    def initialize(self, **kwargs: Any) -> None:
-        """Initialize the running.
-
-        This method is called when the run starts.
-        """
-        pass
-
-    def turn(self, **kwargs: Any) -> None:
-        """Turn from backward to forward.
-
-        This method is called only when the run is in a breadth-first manner.
-        """
-        pass
-
-    def finalize(self, **kwargs: Any) -> None:
-        """Finalize the running.
-
-        This method is called when the run finishes.
-        """
-        pass
-
-    def run_backward_by_default(self, node: Operator, **kwargs: Any) -> None:
-        pass
-
-    def run_forward_by_default(self, node: Operator, **kwargs: Any) -> None:
-        pass
-
-    def run_backward_input(self, node: Input, **kwargs: Any) -> None:
-        self.run_backward_by_default(node, **kwargs)
-
-    def run_forward_input(self, node: Input, **kwargs: Any) -> None:
-        self.run_forward_by_default(node, **kwargs)
-
-    def run_backward_constant(self, node: Constant, **kwargs: Any) -> None:
-        self.run_backward_by_default(node, **kwargs)
-
-    def run_forward_constant(self, node: Constant, **kwargs: Any) -> None:
-        self.run_forward_by_default(node, **kwargs)
-
-    def run_backward_output(self, node: Output, **kwargs: Any) -> None:
-        self.run_backward_by_default(node, **kwargs)
-
-    def run_forward_output(self, node: Output, **kwargs: Any) -> None:
-        self.run_forward_by_default(node, **kwargs)
-
-    def run_backward_identity(self, node: Identity, **kwargs: Any) -> None:
-        self.run_backward_by_default(node, **kwargs)
-
-    def run_forward_identity(self, node: Identity, **kwargs: Any) -> None:
-        self.run_forward_by_default(node, **kwargs)
-
-    def run_backward_QTZ_binary_mean_scaling(self, node: QTZ_binary_mean_scaling, **kwargs: Any) -> None:
-        self.run_backward_by_default(node, **kwargs)
-
-    def run_forward_QTZ_binary_mean_scaling(self, node: QTZ_binary_mean_scaling, **kwargs: Any) -> None:
-        self.run_forward_by_default(node, **kwargs)
-
-    def run_backward_transpose(self, node: Transpose, **kwargs: Any) -> None:
-        self.run_backward_by_default(node, **kwargs)
-
-    def run_forward_transpose(self, node: Transpose, **kwargs: Any) -> None:
-        self.run_forward_by_default(node, **kwargs)
-
-    def run_backward_conv(self, node: Conv, **kwargs: Any) -> None:
-        self.run_backward_by_default(node, **kwargs)
-
-    def run_forward_conv(self, node: Conv, **kwargs: Any) -> None:
-        self.run_forward_by_default(node, **kwargs)
-
-    def run_backward_batch_normalization(self, node: BatchNormalization, **kwargs: Any) -> None:
-        self.run_backward_by_default(node, **kwargs)
-
-    def run_forward_batch_normalization(self, node: BatchNormalization, **kwargs: Any) -> None:
-        self.run_forward_by_default(node, **kwargs)
-
-    def run_backward_QTZ_linear_mid_tread_half(self, node: QTZ_linear_mid_tread_half, **kwargs: Any) -> None:
-        self.run_backward_by_default(node, **kwargs)
-
-    def run_forward_QTZ_linear_mid_tread_half(self, node: QTZ_linear_mid_tread_half, **kwargs: Any) -> None:
-        self.run_forward_by_default(node, **kwargs)
-
-    def run_backward_add(self, node: Add, **kwargs: Any) -> None:
-        self.run_backward_by_default(node, **kwargs)
-
-    def run_forward_add(self, node: Add, **kwargs: Any) -> None:
-        self.run_forward_by_default(node, **kwargs)
-
-    def run_backward_max_pool(self, node: MaxPool, **kwargs: Any) -> None:
-        self.run_backward_by_default(node, **kwargs)
-
-    def run_forward_max_pool(self, node: MaxPool, **kwargs: Any) -> None:
-        self.run_forward_by_default(node, **kwargs)
-
-    def run_backward_average_pool(self, node: AveragePool, **kwargs: Any) -> None:
-        self.run_backward_by_default(node, **kwargs)
-
-    def run_forward_average_pool(self, node: AveragePool, **kwargs: Any) -> None:
-        self.run_forward_by_default(node, **kwargs)
-
-    def run_backward_reshape(self, node: Reshape, **kwargs: Any) -> None:
-        self.run_backward_by_default(node, **kwargs)
-
-    def run_forward_reshape(self, node: Reshape, **kwargs: Any) -> None:
-        self.run_forward_by_default(node, **kwargs)
-
-    def run_backward_softmax(self, node: Softmax, **kwargs: Any) -> None:
-        self.run_backward_by_default(node, **kwargs)
-
-    def run_forward_softmax(self, node: Softmax, **kwargs: Any) -> None:
-        self.run_forward_by_default(node, **kwargs)
-
-    def run_backward_relu(self, node: Relu, **kwargs: Any) -> None:
-        self.run_backward_by_default(node, **kwargs)
-
-    def run_forward_relu(self, node: Relu, **kwargs: Any) -> None:
-        self.run_forward_by_default(node, **kwargs)
-
-    def run_backward_flatten(self, node: Flatten, **kwargs: Any) -> None:
-        self.run_backward_by_default(node, **kwargs)
-
-    def run_forward_flatten(self, node: Flatten, **kwargs: Any) -> None:
-        self.run_forward_by_default(node, **kwargs)
-
-    def run_backward_dropout(self, node: Dropout, **kwargs: Any) -> None:
-        self.run_backward_by_default(node, **kwargs)
-
-    def run_forward_dropout(self, node: Dropout, **kwargs: Any) -> None:
-        self.run_forward_by_default(node, **kwargs)
-
-    def run_backward_gemm(self, node: Gemm, **kwargs: Any) -> None:
-        self.run_backward_by_default(node, **kwargs)
-
-    def run_forward_gemm(self, node: Gemm, **kwargs: Any) -> None:
-        self.run_forward_by_default(node, **kwargs)
-
-    def run_backward_SpaceToDepth(self, node: SpaceToDepth, **kwargs: Any) -> None:
-        self.run_backward_by_default(node, **kwargs)
-
-    def run_forward_SpaceToDepth(self, node: SpaceToDepth, **kwargs: Any) -> None:
-        self.run_forward_by_default(node, **kwargs)
-
-    def run_backward_mul(self, node: Mul, **kwargs: Any) -> None:
-        self.run_backward_by_default(node, **kwargs)
-
-    def run_forward_mul(self, node: Mul, **kwargs: Any) -> None:
-        self.run_forward_by_default(node, **kwargs)
-
-    def run_backward_QTZ_binary_channel_wise_mean_scaling(
-            self,
-            node: QTZ_binary_channel_wise_mean_scaling,
-            **kwargs: Any) -> None:
-        self.run_backward_by_default(node, **kwargs)
-
-    def run_forward_QTZ_binary_channel_wise_mean_scaling(
-            self,
-            node: QTZ_binary_channel_wise_mean_scaling,
-            **kwargs: Any) -> None:
-        self.run_forward_by_default(node, **kwargs)
-
-    def run_backward_ConcatOnDepth(self, node: ConcatOnDepth, **kwargs: Any) -> None:
-        self.run_backward_by_default(node, **kwargs)
-
-    def run_forward_ConcatOnDepth(self, node: ConcatOnDepth, **kwargs: Any) -> None:
-        self.run_forward_by_default(node, **kwargs)
-
-    def run_backward_Maximum(self, node: Maximum, **kwargs: Any) -> None:
-        self.run_backward_by_default(node, **kwargs)
-
-    def run_forward_Maximum(self, node: Maximum, **kwargs: Any) -> None:
-        self.run_forward_by_default(node, **kwargs)
-
-    def run_backward_DepthToSpace(self, node: DepthToSpace, **kwargs: Any) -> None:
-        self.run_backward_by_default(node, **kwargs)
-
-    def run_forward_DepthToSpace(self, node: DepthToSpace, **kwargs: Any) -> None:
-        self.run_forward_by_default(node, **kwargs)
-
-    def run_backward_Split(self, node: Split, **kwargs: Any) -> None:
-        self.run_backward_by_default(node, **kwargs)
-
-    def run_forward_Split(self, node: Split, **kwargs: Any) -> None:
-        self.run_forward_by_default(node, **kwargs)
-
-    def run_backward_Pad(self, node: Pad, **kwargs: Any) -> None:
-        self.run_backward_by_default(node, **kwargs)
-
-    def run_forward_Pad(self, node: Pad, **kwargs: Any) -> None:
-        self.run_forward_by_default(node, **kwargs)
-
-    def run_backward_MatMul(self, node: MatMul, **kwargs: Any) -> None:
-        self.run_backward_by_default(node, **kwargs)
-
-    def run_forward_MatMul(self, node: MatMul, **kwargs: Any) -> None:
-        self.run_forward_by_default(node, **kwargs)
-
-
-class NodesSorter(GraphRunner):
-    """Class for sorting the nodes of a graph
-
-    It will sort the nodes of a graph in topological order
-    """
-
-    def run_forward_input(self, node: Input, **kwargs: Any) -> None:
-        kwargs['node_list'].append(node)
-
-    def run_forward_constant(self, node: Constant, **kwargs: Any) -> None:
-        kwargs['node_list'].append(node)
-
-    def run_forward_output(self, node: Output, **kwargs: Any) -> None:
-        kwargs['node_list'].append(node)
-
-    def run_forward_identity(self, node: Identity, **kwargs: Any) -> None:
-        kwargs['node_list'].append(node)
-
-    def run_forward_QTZ_binary_mean_scaling(self, node: QTZ_binary_mean_scaling, **kwargs: Any) -> None:
-        kwargs['node_list'].append(node)
-
-    def run_forward_transpose(self, node: Transpose, **kwargs: Any) -> None:
-        kwargs['node_list'].append(node)
-
-    def run_forward_conv(self, node: Conv, **kwargs: Any) -> None:
-        kwargs['node_list'].append(node)
-
-    def run_forward_batch_normalization(self, node: BatchNormalization, **kwargs: Any) -> None:
-        kwargs['node_list'].append(node)
-
-    def run_forward_QTZ_linear_mid_tread_half(self, node: QTZ_linear_mid_tread_half, **kwargs: Any) -> None:
-        kwargs['node_list'].append(node)
-
-    def run_forward_add(self, node: Add, **kwargs: Any) -> None:
-        kwargs['node_list'].append(node)
-
-    def run_forward_max_pool(self, node: MaxPool, **kwargs: Any) -> None:
-        kwargs['node_list'].append(node)
-
-    def run_forward_average_pool(self, node: AveragePool, **kwargs: Any) -> None:
-        kwargs['node_list'].append(node)
-
-    def run_forward_reshape(self, node: Reshape, **kwargs: Any) -> None:
-        kwargs['node_list'].append(node)
-
-    def run_forward_softmax(self, node: Softmax, **kwargs: Any) -> None:
-        kwargs['node_list'].append(node)
-
-    def run_forward_relu(self, node: Relu, **kwargs: Any) -> None:
-        kwargs['node_list'].append(node)
-
-    def run_forward_flatten(self, node: Flatten, **kwargs: Any) -> None:
-        kwargs['node_list'].append(node)
-
-    def run_forward_dropout(self, node: Dropout, **kwargs: Any) -> None:
-        kwargs['node_list'].append(node)
-
-    def run_forward_gemm(self, node: Gemm, **kwargs: Any) -> None:
-        kwargs['node_list'].append(node)
-
-    def run_forward_SpaceToDepth(self, node: SpaceToDepth, **kwargs: Any) -> None:
-        kwargs['node_list'].append(node)
-
-    def run_forward_mul(self, node: Mul, **kwargs: Any) -> None:
-        kwargs['node_list'].append(node)
-
-    def run_forward_QTZ_binary_channel_wise_mean_scaling(
-            self,
-            node: QTZ_binary_channel_wise_mean_scaling,
-            **kwargs: Any) -> None:
-        kwargs['node_list'].append(node)
-
-    def run_forward_ConcatOnDepth(self, node: ConcatOnDepth, **kwargs: Any) -> None:
-        kwargs['node_list'].append(node)
-
-    def run_forward_Maximum(self, node: Maximum, **kwargs: Any) -> None:
-        kwargs['node_list'].append(node)
-
-    def run_forward_DepthToSpace(self, node: DepthToSpace, **kwargs: Any) -> None:
-        kwargs['node_list'].append(node)
-
-    def run_forward_Split(self, node: Split, **kwargs: Any) -> None:
-        kwargs['node_list'].append(node)
-
-    def run_forward_Pad(self, node: Pad, **kwargs: Any) -> None:
-        kwargs['node_list'].append(node)
-
-    def run_forward_MatMul(self, node: MatMul, **kwargs: Any) -> None:
-        kwargs['node_list'].append(node)
-=======
->>>>>>> fd849d70
+        return True