# -*- coding: utf-8 -*-
# Copyright 2018 The Blueoil Authors. All Rights Reserved.
#
# Licensed under the Apache License, Version 2.0 (the "License");
# you may not use this file except in compliance with the License.
# You may obtain a copy of the License at
#
#     http://www.apache.org/licenses/LICENSE-2.0
#
# Unless required by applicable law or agreed to in writing, software
# distributed under the License is distributed on an "AS IS" BASIS,
# WITHOUT WARRANTIES OR CONDITIONS OF ANY KIND, either express or implied.
# See the License for the specific language governing permissions and
# limitations under the License.
# =============================================================================
from easydict import EasyDict
import tensorflow as tf

from lmnet.common import Tasks
from lmnet.networks.classification.{{network_module}} import {{network_class}}
from lmnet.datasets.{{dataset_module}} import {{dataset_class}}
from lmnet.data_processor import Sequence
from lmnet.data_augmentor import (
    Crop,
    FlipLeftRight,
    Pad,
    Brightness,
    Color,
    Contrast,
    Hue,
)
from lmnet.pre_processor import (
    Resize,
    DivideBy255,
    PerImageStandardization
)
from lmnet.quantizations import (
    binary_mean_scaling_quantizer,
    linear_mid_tread_half_quantizer,
)

IS_DEBUG = False

NETWORK_CLASS = {{network_class}}

# TODO(wakisaka): should be hidden. generate dataset class on the fly.
DATASET_CLASS = type('DATASET_CLASS', ({{dataset_class}},), {{dataset_class_property}})

IMAGE_SIZE = {{image_size}}
BATCH_SIZE = {{batch_size}}
DATA_FORMAT = "NHWC"
TASK = Tasks.CLASSIFICATION
# In order to get instance property `classes`, instantiate DATASET_CLASS.
dataset_obj = DATASET_CLASS(subset="train", batch_size=1)
CLASSES = dataset_obj.classes
step_per_epoch = float(dataset_obj.num_per_epoch)/BATCH_SIZE

{% if max_epochs -%}
MAX_EPOCHS = {{max_epochs}}
{%- elif max_steps -%}
MAX_STEPS = {{max_steps}}
{%- endif %}
SAVE_STEPS = {{save_steps}}
TEST_STEPS = {{test_steps}}
SUMMARISE_STEPS = {{summarise_steps}}

# distributed training
IS_DISTRIBUTION = False

# pretrain
IS_PRETRAIN = False
PRETRAIN_VARS = []
PRETRAIN_DIR = ""
PRETRAIN_FILE = ""

PRE_PROCESSOR = Sequence([
    Resize(size=IMAGE_SIZE),
    {% if quantize_first_convolution %}DivideBy255(){% else %}PerImageStandardization(){% endif %}
])
POST_PROCESSOR = None

NETWORK = EasyDict()

if '{{optimizer}}' == 'GradientDescentOptimizer':
    NETWORK.OPTIMIZER_CLASS = tf.train.GradientDescentOptimizer
elif '{{optimizer}}' == 'MomentumOptimizer':
    NETWORK.OPTIMIZER_CLASS = tf.train.MomentumOptimizer
    NETWORK.OPTIMIZER_KWARGS = {"momentum": 0.9}    
elif '{{optimizer}}' == 'AdamOptimizer':
    NETWORK.OPTIMIZER_CLASS = tf.train.AdamOptimizer
elif '{{optimizer}}' == 'AdadeltaOptimizer':
    NETWORK.OPTIMIZER_CLASS = tf.train.AdadeltaOptimizer
elif '{{optimizer}}' == 'AdagradOptimizer':
<<<<<<< HEAD
    NETWORK.OPTIMIZER_CLASS = tf.train.AdagradOptimizer
elif '{{optimizer}}' == 'ProximalAdagradOptimizer':
    NETWORK.OPTIMIZER_CLASS = tf.train.ProximalAdagradOptimizer
    
if '{{learning_rate_setting}}' != 'fixed':
=======
    NETWORK.OPTIMIZER_CLASS = tf.train.AdagradOptimizer    
    
if '{{learning_rate_setting}}' != 'fixed' and \
'{{learning_rate_setting}}' != 'AdadeltaOptimizer' and \
'{{learning_rate_setting}}' != 'AdagradOptimizer':
>>>>>>> 719492b0
    NETWORK.LEARNING_RATE_FUNC = tf.train.piecewise_constant
    
if '{{learning_rate_setting}}' == 'tune1':
    NETWORK.LEARNING_RATE_KWARGS = {
        "values": [{{initial_learning_rate}}, {{initial_learning_rate}} / 10, {{initial_learning_rate}} / 100],
        "boundaries": [int((step_per_epoch * (MAX_EPOCHS - 1)) / 2), int(step_per_epoch * (MAX_EPOCHS - 1))],
    }
elif '{{learning_rate_setting}}' == 'tune2':
    NETWORK.LEARNING_RATE_KWARGS = {
        "values": [{{initial_learning_rate}}, {{initial_learning_rate}} / 10, {{initial_learning_rate}} / 100, {{initial_learning_rate}} / 1000],
        "boundaries": [int((step_per_epoch * (MAX_EPOCHS - 1)) * 1 / 3), int((step_per_epoch * (MAX_EPOCHS - 1)) * 2 / 3), int(step_per_epoch * (MAX_EPOCHS - 1))],
    }
elif '{{learning_rate_setting}}' == 'tune3':
    NETWORK.LEARNING_RATE_KWARGS = {
        "values": [{{initial_learning_rate}} / 1000, {{initial_learning_rate}}, {{initial_learning_rate}} / 10, {{initial_learning_rate}} / 100, {{initial_learning_rate}} / 1000],
        "boundaries": [int(step_per_epoch * 1), int((step_per_epoch * (MAX_EPOCHS - 1)) * 1 / 3), int((step_per_epoch * (MAX_EPOCHS - 1)) * 2 / 3), int(step_per_epoch * (MAX_EPOCHS - 1))],
    }
elif '{{learning_rate_setting}}' == 'fixed' and '{{optimizer}}' == 'MomentumOptimizer':
    NETWORK.OPTIMIZER_KWARGS = {"momentum": 0.9, "learning_rate": {{initial_learning_rate}}}
elif '{{learning_rate_setting}}' == 'AdadeltaOptimizer':
    NETWORK.OPTIMIZER_KWARGS = {"learning_rate": {{initial_learning_rate}}}
elif '{{learning_rate_setting}}' == 'AdagradOptimizer':
    NETWORK.OPTIMIZER_KWARGS = {"learning_rate": {{initial_learning_rate}}}    
else:
    NETWORK.OPTIMIZER_KWARGS = {"learning_rate": {{initial_learning_rate}}}

NETWORK.IMAGE_SIZE = IMAGE_SIZE
NETWORK.BATCH_SIZE = BATCH_SIZE
NETWORK.DATA_FORMAT = DATA_FORMAT
NETWORK.WEIGHT_DECAY_RATE = 0.0005

# quantize
NETWORK.ACTIVATION_QUANTIZER = linear_mid_tread_half_quantizer
NETWORK.ACTIVATION_QUANTIZER_KWARGS = {
    'bit': 2,
    'max_value': 2
}
NETWORK.WEIGHT_QUANTIZER = binary_mean_scaling_quantizer
NETWORK.WEIGHT_QUANTIZER_KWARGS = {}

# dataset
DATASET = EasyDict()
DATASET.BATCH_SIZE = BATCH_SIZE
DATASET.DATA_FORMAT = DATA_FORMAT
DATASET.PRE_PROCESSOR = PRE_PROCESSOR
DATASET.AUGMENTOR = Sequence([
    Resize(size=IMAGE_SIZE),
    Pad(4),
    Crop(size=IMAGE_SIZE),
    FlipLeftRight(),
    Brightness((0.75, 1.25)),
    Color((0.75, 1.25)),
    Contrast((0.75, 1.25)),
    Hue((-10, 10)),
])
<|MERGE_RESOLUTION|>--- conflicted
+++ resolved
@@ -91,20 +91,12 @@
 elif '{{optimizer}}' == 'AdadeltaOptimizer':
     NETWORK.OPTIMIZER_CLASS = tf.train.AdadeltaOptimizer
 elif '{{optimizer}}' == 'AdagradOptimizer':
-<<<<<<< HEAD
     NETWORK.OPTIMIZER_CLASS = tf.train.AdagradOptimizer
 elif '{{optimizer}}' == 'ProximalAdagradOptimizer':
     NETWORK.OPTIMIZER_CLASS = tf.train.ProximalAdagradOptimizer
     
 if '{{learning_rate_setting}}' != 'fixed':
-=======
     NETWORK.OPTIMIZER_CLASS = tf.train.AdagradOptimizer    
-    
-if '{{learning_rate_setting}}' != 'fixed' and \
-'{{learning_rate_setting}}' != 'AdadeltaOptimizer' and \
-'{{learning_rate_setting}}' != 'AdagradOptimizer':
->>>>>>> 719492b0
-    NETWORK.LEARNING_RATE_FUNC = tf.train.piecewise_constant
     
 if '{{learning_rate_setting}}' == 'tune1':
     NETWORK.LEARNING_RATE_KWARGS = {
@@ -123,10 +115,6 @@
     }
 elif '{{learning_rate_setting}}' == 'fixed' and '{{optimizer}}' == 'MomentumOptimizer':
     NETWORK.OPTIMIZER_KWARGS = {"momentum": 0.9, "learning_rate": {{initial_learning_rate}}}
-elif '{{learning_rate_setting}}' == 'AdadeltaOptimizer':
-    NETWORK.OPTIMIZER_KWARGS = {"learning_rate": {{initial_learning_rate}}}
-elif '{{learning_rate_setting}}' == 'AdagradOptimizer':
-    NETWORK.OPTIMIZER_KWARGS = {"learning_rate": {{initial_learning_rate}}}    
 else:
     NETWORK.OPTIMIZER_KWARGS = {"learning_rate": {{initial_learning_rate}}}
 
