# -*- coding: utf-8 -*-
# Copyright 2018 The Blueoil Authors. All Rights Reserved.
#
# Licensed under the Apache License, Version 2.0 (the "License");
# you may not use this file except in compliance with the License.
# You may obtain a copy of the License at
#
#     http://www.apache.org/licenses/LICENSE-2.0
#
# Unless required by applicable law or agreed to in writing, software
# distributed under the License is distributed on an "AS IS" BASIS,
# WITHOUT WARRANTIES OR CONDITIONS OF ANY KIND, either express or implied.
# See the License for the specific language governing permissions and
# limitations under the License.
# =============================================================================
import argparse
import os
import re

import yaml
from jinja2 import Environment, FileSystemLoader

# TODO(wakisaka): objecte detection, segmentation
_TASK_TYPE_TEMPLATE_FILE = {
    "classification": "classification.tpl.py",
    "object_detection": "object_detection.tpl.py",
}

_NETWORK_NAME_NETWORK_MODULE_CLASS = {
    "LmnetV0Quantize": {
        "network_module": "lmnet_v0",
        "network_class": "LmnetV0Quantize",
    },
    "LmnetV1Quantize": {
        "network_module": "lmnet_v1",
        "network_class": "LmnetV1Quantize",
    },
    "LMFYoloQuantize": {
        "network_module": "lm_fyolo",
        "network_class": "LMFYoloQuantize",
    },
}

_DATASET_FORMAT_DATASET_MODULE_CLASS = {
    "Caltech101": {
        "dataset_module": "image_folder",
        "dataset_class": "ImageFolderBase",
    },
    "DeLTA-Mark for Classification": {
        "dataset_module": "delta_mark",
        "dataset_class": "ClassificationBase",
    },
    "OpenImagesV4": {
        "dataset_module": "open_images_v4",
        "dataset_class": "OpenImagesV4BoundingBoxBase",
    },
    "DeLTA-Mark for Object Detection": {
        "dataset_module": "delta_mark",
        "dataset_class": "ObjectDetectionBase",
    },
}


def generate(blueoil_config_filename):

    blueoil_config = _load_yaml(blueoil_config_filename)
    lmnet_config = _blueoil_to_lmnet(blueoil_config)
    config_file = _save(lmnet_config)

    return config_file


def _load_yaml(blueoil_config_filename):
    """load blueoil config yaml

    Args:
        blueoil_config_filename(str): File path of blueoil config yaml file.

    Returns:
        blueoil_config(dict): dict of blueoil config.
    """
    if not os.path.exists(blueoil_config_filename):
        FileNotFoundError("File not found: {}".format(blueoil_config_filename))

    with open(blueoil_config_filename, "r") as f:
        blueoil_config = yaml.load(f)

    model_name, _ = os.path.splitext(os.path.basename(blueoil_config_filename))

    blueoil_config["model_name"] = model_name

    return blueoil_config


def _blueoil_to_lmnet(blueoil_config):
    """

    Args:
        blueoil_config(dict):

    Returns:
        lmnet_config(dict):
    """

    # default setting
    default_lmnet_config = {
        "save_steps": 1000,
        "test_steps": 1000,
        "summarise_steps": 100,
    }
    dataset = {

    }

    model_name = blueoil_config["model_name"]

    template_file = _TASK_TYPE_TEMPLATE_FILE[blueoil_config["task_type"]]

    network_module_class = _NETWORK_NAME_NETWORK_MODULE_CLASS[blueoil_config["network_name"]]
    network_module = network_module_class["network_module"]
    network_class = network_module_class["network_class"]

    # dataset
    dataset_module_class = _DATASET_FORMAT_DATASET_MODULE_CLASS[blueoil_config["dataset"]["format"]]
    dataset_module = dataset_module_class["dataset_module"]
    dataset_class = dataset_module_class["dataset_class"]
    dataset_class_extend_dir = blueoil_config["dataset"]["train_path"]
    dataset_class_validation_extend_dir = blueoil_config["dataset"]["test_path"]
    if dataset_class_validation_extend_dir is not None:
        dataset_class_property = {"extend_dir": dataset_class_extend_dir,
                                  "validation_extend_dir": dataset_class_validation_extend_dir}
    else:
        dataset_class_property = {"extend_dir": dataset_class_extend_dir}

    # trainer
    batch_size = blueoil_config["trainer"]["batch_size"]
    initial_learning_rate = blueoil_config["trainer"]["initial_learning_rate"]
    learning_rate_schedule = blueoil_config["trainer"]["learning_rate_schedule"]

    # common
    image_size = blueoil_config["common"]["image_size"]

    data_augmentation = []
    for augmentor in blueoil_config["common"].get("data_augmentation", []):
        key = list(augmentor.keys())[0]
        values = []
        for v in list(list(augmentor.values())[0]):
            v_key, v_value = list(v.keys())[0], list(v.values())[0]
            only_str = isinstance(v_value, str) and re.match('^[\w-]+$', v_value) is not None
            value = (v_key, "'{}'".format(v_value) if only_str else v_value)
            values.append(value)
        data_augmentation.append((key, values))

    # quantize first layer
    quantize_first_convolution = blueoil_config["network"]["quantize_first_convolution"]

    config = {
        "model_name": model_name,
        "template_file": template_file,
        "network_module": network_module,
        "network_class": network_class,

        "dataset_module": dataset_module,
        "dataset_class": dataset_class,
        "dataset_class_property": dataset_class_property,

        "batch_size": batch_size,
        "max_epochs": "",
        "max_steps": "",
        "initial_learning_rate": initial_learning_rate,
<<<<<<< HEAD
        "learning_rate_schedule": learning_rate_schedule,
        
=======
        "learning_rate_setting": learning_rate_setting,

>>>>>>> 9909f3e7
        "image_size": image_size,

        "quantize_first_convolution": quantize_first_convolution,

        "dataset": dataset,
        "data_augmentation": data_augmentation
    }

    # max_epochs or max_steps
    if "steps" in blueoil_config["trainer"].keys():
        config["max_steps"] = blueoil_config["trainer"]["steps"]
    elif "epochs" in blueoil_config["trainer"].keys():
        config["max_epochs"] = blueoil_config["trainer"]["epochs"]

    # merge dict
    lmnet_config = default_lmnet_config.copy()
    lmnet_config.update(config)

    return lmnet_config


def _save(lmnet_config):
    env = Environment(loader=FileSystemLoader('./blueoil/templates/lmnet', encoding='utf8'))

    template_file = lmnet_config["template_file"]

    tpl = env.get_template(template_file)

    applied = tpl.render(lmnet_config)
    config_file = "{}.py".format(lmnet_config['model_name'])
    with open(config_file, 'w') as fp:
        fp.write(applied)
    return config_file


def main():
    parser = argparse.ArgumentParser()
    parser.add_argument("blueoil_config_filename",
                        help="File path of blueoil config yaml.")

    args = parser.parse_args()

    blueoil_config_filename = args.blueoil_config_filename

    lmnet_config_filename = generate(blueoil_config_filename)

    print('Convert configuration file from {} to: {}'.format(
        blueoil_config_filename, lmnet_config_filename))


if __name__ == '__main__':
    main()<|MERGE_RESOLUTION|>--- conflicted
+++ resolved
@@ -168,13 +168,8 @@
         "max_epochs": "",
         "max_steps": "",
         "initial_learning_rate": initial_learning_rate,
-<<<<<<< HEAD
         "learning_rate_schedule": learning_rate_schedule,
-        
-=======
-        "learning_rate_setting": learning_rate_setting,
-
->>>>>>> 9909f3e7
+
         "image_size": image_size,
 
         "quantize_first_convolution": quantize_first_convolution,
