# -*- coding: utf-8 -*-
# Copyright 2018 The Blueoil Authors. All Rights Reserved.
#
# Licensed under the Apache License, Version 2.0 (the "License");
# you may not use this file except in compliance with the License.
# You may obtain a copy of the License at
#
#     http://www.apache.org/licenses/LICENSE-2.0
#
# Unless required by applicable law or agreed to in writing, software
# distributed under the License is distributed on an "AS IS" BASIS,
# WITHOUT WARRANTIES OR CONDITIONS OF ANY KIND, either express or implied.
# See the License for the specific language governing permissions and
# limitations under the License.
# =============================================================================
import argparse
import os
import re
import importlib

import yaml
from jinja2 import Environment, FileSystemLoader

from lmnet.utils.module_loader import load_class


# TODO(wakisaka): objecte detection, segmentation
_TASK_TYPE_TEMPLATE_FILE = {
    "classification": "classification.tpl.py",
    "object_detection": "object_detection.tpl.py",
}

_NETWORK_NAME_NETWORK_MODULE_CLASS = {
    "LmnetV0Quantize": {
        "network_module": "lmnet_v0",
        "network_class": "LmnetV0Quantize",
    },
    "LmnetV1Quantize": {
        "network_module": "lmnet_v1",
        "network_class": "LmnetV1Quantize",
    },
    "LMFYoloQuantize": {
        "network_module": "lm_fyolo",
        "network_class": "LMFYoloQuantize",
    },
}

_DATASET_FORMAT_DATASET_MODULE_CLASS = {
    "Caltech101": {
        "dataset_module": "image_folder",
        "dataset_class": "ImageFolderBase",
    },
    "DeLTA-Mark for Classification": {
        "dataset_module": "delta_mark",
        "dataset_class": "ClassificationBase",
    },
    "OpenImagesV4": {
        "dataset_module": "open_images_v4",
        "dataset_class": "OpenImagesV4BoundingBoxBase",
    },
    "DeLTA-Mark for Object Detection": {
        "dataset_module": "delta_mark",
        "dataset_class": "ObjectDetectionBase",
    },
}


def generate(blueoil_config_filename):

    blueoil_config = _load_yaml(blueoil_config_filename)
    lmnet_config = _blueoil_to_lmnet(blueoil_config)
    config_file = _save(lmnet_config)

    return config_file


def _load_yaml(blueoil_config_filename):
    """load blueoil config yaml

    Args:
        blueoil_config_filename(str): File path of blueoil config yaml file.

    Returns:
        blueoil_config(dict): dict of blueoil config.
    """
    if not os.path.exists(blueoil_config_filename):
        FileNotFoundError("File not found: {}".format(blueoil_config_filename))

    with open(blueoil_config_filename, "r") as f:
        blueoil_config = yaml.load(f)

    model_name, _ = os.path.splitext(os.path.basename(blueoil_config_filename))

    blueoil_config["model_name"] = model_name

    return blueoil_config


def _blueoil_to_lmnet(blueoil_config):
    """

    Args:
        blueoil_config(dict):

    Returns:
        lmnet_config(dict):
    """

    # default setting
    default_lmnet_config = {
        "save_steps": 1000,
        "test_steps": 1000,
        "summarise_steps": 100,
    }
    dataset = {

    }

    model_name = blueoil_config["model_name"]

    template_file = _TASK_TYPE_TEMPLATE_FILE[blueoil_config["task_type"]]

    network_module_class = _NETWORK_NAME_NETWORK_MODULE_CLASS[blueoil_config["network_name"]]
    network_module = network_module_class["network_module"]
    network_class = network_module_class["network_class"]

    # dataset
    dataset_module_class = _DATASET_FORMAT_DATASET_MODULE_CLASS[blueoil_config["dataset"]["format"]]
    dataset_module = dataset_module_class["dataset_module"]
    dataset_class = dataset_module_class["dataset_class"]
    dataset_class_extend_dir = blueoil_config["dataset"]["train_path"]
    dataset_class_validation_extend_dir = blueoil_config["dataset"]["test_path"]
    if dataset_class_validation_extend_dir is not None:
        dataset_class_property = {"extend_dir": dataset_class_extend_dir,
                                  "validation_extend_dir": dataset_class_validation_extend_dir}
    else:
        dataset_class_property = {"extend_dir": dataset_class_extend_dir}

    # load dataset python module from string.
    _loaded_dataset_module = importlib.import_module("lmnet.datasets.{}".format(dataset_module))
    # load dataset python module from string.
    _loaded_dataset_class = load_class(_loaded_dataset_module, dataset_class)
    _dataset_class = type('DATASET_CLASS', (_loaded_dataset_class,), dataset_class_property)
    _dataset_obj = _dataset_class(subset="train", batch_size=1)
    classes = _dataset_obj.classes

    # trainer
    batch_size = blueoil_config["trainer"]["batch_size"]
    initial_learning_rate = blueoil_config["trainer"]["initial_learning_rate"]
<<<<<<< HEAD
    learning_rate_schedule = blueoil_config["trainer"]["learning_rate_schedule"]
    max_epochs = blueoil_config["trainer"]["epochs"]

    step_per_epoch = float(_dataset_obj.num_per_epoch)/batch_size

    learning_rate_func = None
    learning_rate_kwargs = None
    if learning_rate_schedule == "constant":
        optimizer_kwargs = {"momentum": 0.9, "learning_rate": initial_learning_rate}
    else:
        optimizer_kwargs = {"momentum": 0.9}
        learning_rate_func = "tf.train.piecewise_constant"

    # import ipdb; ipdb.set_trace()
    if learning_rate_schedule == "2-step-decay":
        learning_rate_kwargs = {
            "values": [
                initial_learning_rate,
                initial_learning_rate / 10,
                initial_learning_rate / 100
            ],
            "boundaries": [
                int((step_per_epoch * (max_epochs - 1)) / 2),
                int(step_per_epoch * (max_epochs - 1))
            ],
        }

    elif learning_rate_schedule == "3-step-decay":
        learning_rate_kwargs = {
            "values": [
                initial_learning_rate,
                initial_learning_rate / 10,
                initial_learning_rate / 100,
                initial_learning_rate / 1000
            ],
            "boundaries": [
                int((step_per_epoch * (max_epochs - 1)) * 1 / 3),
                int((step_per_epoch * (max_epochs - 1)) * 2 / 3),
                int(step_per_epoch * (max_epochs - 1))
            ],
        }

    elif learning_rate_schedule == "3-step-decay-with-warmup":
        if max_epochs < 4:
            raise ValueError("epoch number must be >= 4, when 3-step-decay-with-warmup is selected.")
        learning_rate_kwargs = {
            "values": [
                initial_learning_rate / 1000,
                initial_learning_rate,
                initial_learning_rate / 10,
                initial_learning_rate / 100,
                initial_learning_rate / 1000
            ],
            "boundaries": [
                int((step_per_epoch * (max_epochs - 1)) * 1 / 3),
                int((step_per_epoch * (max_epochs - 1)) * 2 / 3),
                int(step_per_epoch * (max_epochs - 1))
            ],
        }
=======
    learning_rate_setting = blueoil_config["trainer"]["learning_rate_setting"]
    max_epochs = blueoil_config["trainer"]["epochs"]
>>>>>>> 31125b5c

    # common
    image_size = blueoil_config["common"]["image_size"]

    data_augmentation = []
    for augmentor in blueoil_config["common"].get("data_augmentation", []):
        key = list(augmentor.keys())[0]
        values = []
        for v in list(list(augmentor.values())[0]):
            v_key, v_value = list(v.keys())[0], list(v.values())[0]
            only_str = isinstance(v_value, str) and re.match('^[\w-]+$', v_value) is not None
            value = (v_key, "'{}'".format(v_value) if only_str else v_value)
            values.append(value)
        data_augmentation.append((key, values))

    # quantize first layer
    quantize_first_convolution = blueoil_config["network"]["quantize_first_convolution"]

    config = {
        "model_name": model_name,
        "template_file": template_file,
        "network_module": network_module,
        "network_class": network_class,

        "dataset_module": dataset_module,
        "dataset_class": dataset_class,
        "dataset_class_property": dataset_class_property,

        "batch_size": batch_size,
        "max_epochs": max_epochs,
<<<<<<< HEAD
        "optimizer_kwargs": optimizer_kwargs,
        "learning_rate_func": learning_rate_func,
        "learning_rate_kwargs": learning_rate_kwargs,
=======
        "initial_learning_rate": initial_learning_rate,
        "learning_rate_setting": learning_rate_setting,
>>>>>>> 31125b5c

        "image_size": image_size,
        "classes": classes,

        "quantize_first_convolution": quantize_first_convolution,

        "dataset": dataset,
        "data_augmentation": data_augmentation
    }

    # merge dict
    lmnet_config = default_lmnet_config.copy()
    lmnet_config.update(config)

    return lmnet_config


def _save(lmnet_config):
    env = Environment(loader=FileSystemLoader('./blueoil/templates/lmnet', encoding='utf8'))

    template_file = lmnet_config["template_file"]

    tpl = env.get_template(template_file)

    applied = tpl.render(lmnet_config)
    config_file = "{}.py".format(lmnet_config['model_name'])
    with open(config_file, 'w') as fp:
        fp.write(applied)
    return config_file


def main():
    parser = argparse.ArgumentParser()
    parser.add_argument("blueoil_config_filename",
                        help="File path of blueoil config yaml.")

    args = parser.parse_args()

    blueoil_config_filename = args.blueoil_config_filename

    lmnet_config_filename = generate(blueoil_config_filename)

    print('Convert configuration file from {} to: {}'.format(
        blueoil_config_filename, lmnet_config_filename))


if __name__ == '__main__':
    main()<|MERGE_RESOLUTION|>--- conflicted
+++ resolved
@@ -147,7 +147,6 @@
     # trainer
     batch_size = blueoil_config["trainer"]["batch_size"]
     initial_learning_rate = blueoil_config["trainer"]["initial_learning_rate"]
-<<<<<<< HEAD
     learning_rate_schedule = blueoil_config["trainer"]["learning_rate_schedule"]
     max_epochs = blueoil_config["trainer"]["epochs"]
 
@@ -207,10 +206,6 @@
                 int(step_per_epoch * (max_epochs - 1))
             ],
         }
-=======
-    learning_rate_setting = blueoil_config["trainer"]["learning_rate_setting"]
-    max_epochs = blueoil_config["trainer"]["epochs"]
->>>>>>> 31125b5c
 
     # common
     image_size = blueoil_config["common"]["image_size"]
@@ -241,14 +236,10 @@
 
         "batch_size": batch_size,
         "max_epochs": max_epochs,
-<<<<<<< HEAD
+
         "optimizer_kwargs": optimizer_kwargs,
         "learning_rate_func": learning_rate_func,
         "learning_rate_kwargs": learning_rate_kwargs,
-=======
-        "initial_learning_rate": initial_learning_rate,
-        "learning_rate_setting": learning_rate_setting,
->>>>>>> 31125b5c
 
         "image_size": image_size,
         "classes": classes,
